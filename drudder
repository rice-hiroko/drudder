#!/usr/bin/env python3

"""
Copyright (c) 2015-2016  Jonas Thiem et al.

This software is provided 'as-is', without any express or implied
warranty. In no event will the authors be held liable for any damages
arising from the use of this software.

Permission is granted to anyone to use this software for any purpose,
including commercial applications, and to alter it and redistribute it
freely, subject to the following restrictions:

1. The origin of this software must not be misrepresented; you must not
   claim that you wrote the original software. If you use this software
   in a product, an acknowledgement in the product documentation would be
   appreciated but is not required.
2. Altered source versions must be plainly marked as such, and must not be
   misrepresented as being the original software.
3. This notice may not be removed or altered from any source distribution.
"""

"""
    # What is this


    ## Motivation

    **drudder** is a tool which operates on top of docker and docker-compose to
    introduce a simpler and more powerful API.
    It doesn't add any notable new features (other than btrfs snapshot
    handling): instead it tries to offer a well-thought-out interface to
    simplify all the required daily tasks needed for managing your docker
    containers.

    **drudder** is not a fully fledged orchestration tool and is mainly useful
    if you have a single smaller production server where all software runs on.
    If you want to control a huge docker cloud on multiple physical machines,
    go elsewhere.


    ## Features

    - easily start/stop and manage multiple docker-compose controlled
      services in one go

    - clean up all stopped containers and dangling volumes

    - creation of atomic snapshots of all your read-write volumes/live data
      without shutting down or pausing your containers (for backup purposes)

    - one self-contained file



    # Basic usage

    Usage:

    ```
      drudder list                - list all known services
      drudder start <service>     - starts the specified service
      drudder stop <service>      - stops the specified service
      drudder restart <service>   - restarts the given service.
                                    **WARNING**: the containers will *always*
                                    get rebuilt and recreated by this command
                                    (unless this would result in dangling
                                    volumes).
                                    All data in the containers outside of
                                    volumes will be reset!
      drudder rebuild <service>   - force rebuild of the service from the
                                    newest Dockerfile and/or image. Please note
                                    this is only required if you want to force
                                    a rebuild from the ground up, the (re)start
                                    actions will already update the container 
                                    if any of the relevant Dockerfiles were
                                    changed.
      drudder info <service>[/subservice] - show extended info about the
                                            service
      drudder logs <service>      - print logs of all docker containers of the
                                    service
      drudder shell <service>[/<subservice>]  - run a shell in the specified
                                                subservice's container
      drudder snapshot <service>  - makes a snapshot of the live data if
                                    enabled. (optional) This feature requires
                                    btrfs
      drudder clean               - deletes all containers that aren't running
                                    and all dangling volumes
    ```

    **Hint**: You can always use "all" as service target if you want to apply
    an action to all services on your machine.



    # Installation

    Copy the drudder script to /usr/bin/ and set execution bit (chmod +x)



    # HOW TO add your service

    drudder expects services to be grouped with the help of docker-compose /
    docker-compose.yml. The script will scan the following locations for
    services subfolders with a docker-compose.yml in them:

    - the current working directory when running the script
    - /usr/share/docker-services/
    - /srv/

    Each service folder inside one of those locatoins should contain:

    - docker-compose.yml to launch it. (folders without this file are skipped)
    - livedata/ subfolder where all read-write volumes are mounted to
                                (recommended, see snapshots as described below)

    To list all currently recognized services, type: `drudder list`

    Congratulations, you can now manage launch your service(s) with
    drudder!



    # HOW TO backup

    You should backup all your services. drudder provides snapshot
    functionality to help with this. While you could simply copy your service
    folder with all the mounted volumes in it, this can lead to corrupt copies
    when doing this while some services are operating (SQL databases etc.).

    To use drudder snapshots of your writable volumes during service
    operation, do this:

    1. Enable snapshots as described below

    2. Always run "drudder snapshot all" before you make your backup to get
       consistent snapshots of your writable volumes in a subfolder named
       livedata-snapshpots/ in each respective service folder.



    # HOW TO enable snapshots (optional)

    This feature allows you to easily copy all the live data of your read-write
    mounted volumes your containers as atomic snapshots even while your
    services are running and continue to write data.

    The snapshots will be atomic, therefore they should be suitable even for
    database realtime operations while the database is running and writing to
    the volume(s).


    ## Enable snapshots for a specific service

    How to enable snapshots for a service:

    1. Make sure your services folder is on a btrfs file system (not ext4).

    2. Each of your snapshot enabled services needs to have a subfolder
       livedata/ where all read-write volumes of it are located.


    ## Test/do it

    **Before you go into production, make sure to test snapshots for your
    service(s) at least once!**

    Calling:
       ``` drudder snapshot <service>|"all" ```
  
    will now use btrfs functionality to add a time-stamped folder with an
    atomic snapshot of livedata/ of the specified service(s) into a new
    livedata-snapshots/ subfolder - while your service can continue using the
    volume thanks to btrfs' copy-on-write snapshot functionality.


    ## Restore a snapshot

    You can easily restore such a snapshot by shutting down your service
    temporarily, copying back a snapshot into livedata/ and turning your
    service back on.

"""

""" Copyright (C) Jonas Thiem et al., 2015-2016
"""

TOOL_VERSION="0.1"
BUG_URL="https://github.com/JonasT/drudder"

import argparse
from argparse import RawTextHelpFormatter, HelpFormatter
import base64
from collections import OrderedDict
import copy
import datetime
import json
import multiprocessing
import os
import platform
import pty
import queue
import subprocess
import random
import re
import shutil
import sys
import textwrap
import threading
import time
import traceback
import uuid

<<<<<<< HEAD
class YAMLInstallInfo(object):
    @staticmethod
    def test_for_yaml():
        try:
            import yaml
            return True
        except ImportError:
            path = YAMLInstallInfo.custom_yaml_install_path()
            if path != None:
                return True
        return False

    @staticmethod
    def custom_yaml_install_path_parent():
        if platform.system().lower() == "windows":
            return os.path.join(os.environ['WINDIR'], "PyYaml-drudder")
        else:
            return os.path.join("/var", "lib", "PyYaml-drudder")

    @staticmethod
    def custom_yaml_install_path():
        parent_folder = YAMLInstallInfo.custom_yaml_install_path_parent()
        if not os.path.exists(parent_folder):
            return None
        for fname in os.listdir(parent_folder):
            if fname.startswith("PyYAML-"):
                full_path = os.path.join(parent_folder, fname)
                if os.path.isdir(full_path):
                    return full_path
        return None
       

class Installer(object):
    @staticmethod
    def install_docker_machine():
        if SystemInfo.docker_machine_path(fail_if_not_found=False) \
                != None:
            # Already installed, nothing to do.
            return

        # Get the docker machine download link:
        import urllib.request
        if platform.system().lower() == "windows":
            raise NotImplementedError("windows download URL not " +\
                "implemented")
        else:
            # Reference URL:
            # https://github.com/docker/machine/releases/download/
            #   v0.7.0/docker-machine-`uname -s`-`uname -m`

            # Follow the "latest" URL to the actual latest tag:
            tag_url = 'https://github.com/docker/machine/releases/' +\
                'latest'
            try: 
                target = urllib.request.urlopen(tag_url)
                final_url = target.geturl()
                try:
                    final_url = final_url.decode("utf-8")
                except AttributeError:
                    pass
                if final_url.endswith("/"):
                    final_url = final_url[:-1]
                version_tag = final_url.rpartition("/")[2]
            except Exception as e:
                print("drudder: error: failed to obtain " + tag_url,
                    file=sys.stderr)
                print("Please check your internet connectivity.",
                    file=sys.stderr)
                sys.exit(1)

            # Download docker-machine:
            print("Downloading docker-machine... (this might take " +\
                "a while)")
            url = "https://github.com/docker/machine/releases/" +\
                "download/" + str(version_tag) + "/docker-machine-" +\
                subprocess.check_output(["uname", "-s"]).\
                    decode("utf-8").strip() + "-" +\
                subprocess.check_output(["uname", "-m"]).\
                    decode("utf-8").strip()

            # Download docker-machine binary:
            try:
                local_filename, headers = urllib.request.urlretrieve(
                    url)
            except Exception as e:
                print("drudder: error: failed to obtain " + str(url),
                    file=sys.stderr)
                print("Please check your internet connectivity.",
                    file=sys.stderr)
                sys.exit(1)

            # Put binary into place for use:
            docker_machine_target = os.path.join("/usr", "local", "bin",
                "docker-machine")
            try:
                shutil.copy(local_filename, docker_machine_target)
            except Exception as e:
                print("drudder: error: failed to create path: " +\
                    str(docker_machine_target), file=sys.stderr)
                print("Please rerun this with sudo / administrator " +\
                    "privileges.", file=sys.stderr)
                sys.exit(1)

            # Set executable flag (+x):
            import stat
            os.chmod(docker_machine_target,
                os.stat(docker_machine_target).st_mode
                | stat.S_IEXEC)

    @staticmethod
    def check_and_install_missing():
        missing = []
        if not YAMLInstallInfo.test_for_yaml():
            missing.append("PyYAML")
        if not SystemInfo.docker_machine_path(fail_if_not_found=False):
            missing.append("docker-machine")

        if len(missing) > 0: 
            print("drudder: warning: there are missing packages: " +\
                ", ".join(missing) + ". Invoking installer...")
            if SystemInfo.yesno("Do you want to install: " +\
                    ", ".join(missing), default_yes=True):
                for component in missing:
                    if component == "PyYAML":
                        Installer.install_yaml()
                    elif component == "docker-machine":
                        Installer.install_docker_machine()
            else:
                print("drudder: error: missing components: " +\
                    ", ".join(missing))
                sys.exit(1)

    @staticmethod
    def install_yaml():
        if YAMLInstallInfo.test_for_yaml():
            # YAML is available, nothing to do.
            return

        # Obtain PyPI page for download link:
        import urllib.request
        pyyaml_url = 'https://pypi.python.org/pypi/PyYAML'
        try:
            with urllib.request.urlopen(
                    pyyaml_url) as response:
                html = response.read()
                try:
                    html = html.decode("utf-8", "replace")
                except AttributeError:
                    pass
        except Exception as e:
            print("drudder: error: failed to obtain " + str(pyyaml_url),
                file=sys.stderr)
            print("Please check your internet connectivity.", file=sys.stderr)
            sys.exit(1)
        def extract_source_link():
            _html = html
            pos = 0
            while True:
                def extract_block_url_title(block):
                    link_start = block.find("<a href=\"")
                    if link_start < 0:
                        return (None, None)
                    link_start += len("<a href=\"")
                    link_end = block[link_start:].find("\"")
                    if link_end < 0:
                        return (None, None)
                    link_end += link_start
                    text_block_start = block.find(">",
                        block.find("<td ", link_end))
                    if text_block_start < 0:
                        return (None, None)
                    text_block_end = block.find("<", text_block_start)
                    if text_block_end < 0:
                        return (None, None)
                    link_target = block[link_start:link_end]
                    block_title = block[text_block_start:text_block_end]
                    return (link_target, block_title)
                # Find next relevant block start:
                next_block_start_1 = _html.find("<tr class=\"odd", pos)
                next_block_start_2 = _html.find("<tr class=\"even", pos)
                next_block_start = next_block_start_1
                if next_block_start < 0 or (next_block_start_2 >= 0 and \
                        next_block_start_2 < next_block_start):
                    next_block_start = next_block_start_2
                if next_block_start < 0:
                    return None
                # Get the end to the block:
                next_block_end = _html[next_block_start:].find("</tr>")
                if next_block_end <= 0:
                    return None
                next_block_end += next_block_start
                # Analyze block for link
                (url, title) = extract_block_url_title(_html[
                    next_block_start:next_block_end])
                if url != None and title.strip().lower().find("source") >= 0:
                    return url.partition("#")[0]

        # PyYAML source download link:
        yaml_source_link = extract_source_link()
        if yaml_source_link == None:
            print("drudder: error: failed to obtain PyYAML download link. " +\
                "Please check your internet connection, and if this " +\
                "problem persists, file a bug at " +\
                BUG_URL, file=sys.stderr)
            sys.exit(1)
        if not yaml_source_link.startswith("https://"):
            print("drudder: error: PyYAML download link is bogus, " +\
                "unexpected protocol: " + str(yaml_source_link))
            print("Please file a bug at " +\
                BUG_URL, file=sys.stderr)
            sys.exit(1)

        # Make sure the install base path exists:
        parent_path = YAMLInstallInfo.custom_yaml_install_path_parent()
        if not os.path.exists(parent_path):
            try:
                os.mkdir(parent_path) 
            except OSError:
                print("drudder: error: failed to create path: " +\
                    str(parent_path), file=sys.stderr)
                print("Please rerun this with sudo / administrator " +\
                    "privileges.", file=sys.stderr)
                sys.exit(1)

        # Get source:
        try:
            print("Downloading PyYAML... (this might take " +\
                "a while)")
            local_filename, headers = urllib.request.urlretrieve(
                yaml_source_link)
            source_extract_path = os.path.join(
                parent_path, "PyYaml.tar.gz")
            shutil.copy(local_filename, source_extract_path)
            os.remove(local_filename)
        except Exception as e:
            print("drudder: error: failed to obtain " + str(
                yaml_source_link_url),
                file=sys.stderr)
            print("Please check your internet connectivity.", file=sys.stderr)
            sys.exit(1)

        # Extract PyYAML:
        import tarfile
        tar_file = tarfile.open(source_extract_path)
        tar_file.extractall(parent_path)

    @staticmethod
    def install_docker():
        path_to_docker = SystemInfo.docker_path(fail_if_not_found=False)
        if path_to_docker != None:
            # Docker is already installed, nothing to do.
            return

        # Get docker machine:

    @staticmethod
    def install_docker_compose(force_upgrade=False):
        if not force_upgrade:
            path_to_dc = SystemInfo.docker_compose_path(
                fail_if_not_found=False)
            if path_to_dc != None:
                # docker-compose is already installed, nothing to do.
                return
=======
# Only import this on Unix systems:
if platform.system().lower() != "windows":
    import stat

yaml_available = False
try:
    import yaml
    yaml_available = True
except ImportError:
    yaml_available = False
    pass
>>>>>>> 931dda91

class SystemInfo(object):
    """ This class provides system info of various sorts about the installed
        docker versions, btrfs and more.
    """
    __cached_docker_path = None
    __cached_docker_machine_path = None

    @staticmethod
    def yesno(text, default_yes=False):
        if not default_yes:
            appendix = " [y/N]"
        else:
            appendix = " [Y/n]"
        ask_text = text + appendix
        result = input(ask_text).lower().strip()
        if result == "y" or result == "yes":
            return True
        if result == "n" or result == "no":
            return False
        if default_yes:
            return True
        return False

    @staticmethod
    def locate_binary(name):
        """ Locate a binary of some name in the common system-wide places
            and return the full path, or return None if it can't be found.
        """
        badchars = '\'"$<> %|&():*/\\{}#!?=\n\r\t[]\033'
        for char in badchars:
            if name.find(char) >= 0:
                raise ValueError("dangerous character in binary name")
        output = None
        try:
            output = subprocess.check_output("which " + name, shell=True,
                stderr=subprocess.STDOUT).\
                decode("utf-8", "ignore").strip()
        except subprocess.CalledProcessError:
            pass
        if output == None or len(output) == 0:
            return None
        return output

    @staticmethod
    def check_output_with_isolated_pty(cmd, shell=False, cwd=None,
            stdout=None, stderr=None, timeout=None, env=None):
        """ This is a re-implementation of subprocess.check_output() which
            will isolate the child process in a pseudo-TTY to prevent it from
            accessing the main terminal itself where drudder itself is
            running from.
        """
        if cwd == None:
            cwd = os.getcwd()
        if stderr == None:
            stderr = subprocess.DEVNULL
        if env == None:
            env = os.environ.copy()

        parent_conn, child_conn = multiprocessing.Pipe()
        pid, fd = pty.fork()

        # Child with pseudo TTY (since some tools like to detect the terminal
        # size and greatly mess with our parsing):
        if pid == 0:
            result_dict = dict()
            error_happened = None
            result = None
            # Run actual command in forked process with fake TTY:
            try:
                if stdout != None:
                    result = subprocess.check_output(cmd, shell=shell,
                        cwd=cwd, stdout=stdout, stderr=stderr,
                        timeout=timeout, env=env)
                else:
                    result = subprocess.check_output(cmd, shell=shell,
                        cwd=cwd, stderr=stderr, timeout=timeout,
                        env=env)
                try:
                    result = result.encode("utf-8", "replace")
                except AttributeError:
                    pass
            except Exception as e:
                if isinstance(e, CalledProcessError):
                    result_dict["result"] = base64.b64encode(
                        e.output).decode("utf-8", "ignore")
                error_happened = e

            # Collect result and send back to parent:
            result_dict["error_happened"] = \
                None if error_happened is None else str(
                    error_happened)
            if result != None:
                result_dict["result"] = base64.b64encode(
                    result).decode("utf-8", "ignore")
            dumped = json.dumps(result_dict)
            child_conn.send(dumped)
            time.sleep(1)
            child_conn.close()

            # We're done. Parent will receive result and do stuff:
            time.sleep(1)
            os.exit(0)
        else:
            try:
                # Wait for child to execute process and report result:
                if timeout == None:
                    result_dict = json.loads(parent_conn.recv())
                else:
                    if not parent_conn.poll(timeout):
                        class PtyTimeoutError(subprocess.CalledProcessError):
                            def __init__(self, exit_code, cmd, cwd):
                                super().__init__(exit_code, cmd)
                                self.cwd = cwd

                            def __repr__(self):
                                return "PtyTimeoutError: command " +\
                                    "timed out: " + str(self.cmd) +\
                                    " (cwd: " + str(self.cwd) + ")"

                            def __str__(self):
                                return self.__repr__()

                        e = PtyTimeoutError(1, cmd, cwd)
                        e.output = b""
                        raise e
                    result_dict = json.loads(parent_conn.recv())
            finally:
                parent_conn.close()
            if result_dict["error_happened"] != None:
                e = subprocess.CalledProcessError(1, cmd)
                if result_dict["result"] != None:
                    e.output = base64.b64decode(result_dict["result"])
                else:
                    e.output = b""
                raise e
            return base64.b64decode(result_dict["result"])

    @staticmethod
    def docker_machine_path(fail_if_not_found=True):
        if SystemInfo.__cached_docker_machine_path != None:
            return SystemInfo.__cached_docker_machine_path
        path = SystemInfo.locate_binary("docker-machine")
        if path != None:
            return path
        if fail_if_not_found is True:
            print("drudder: error: no docker-machine found. Is it installed?")
            sys.exit(1)
        return None

    @staticmethod
    def docker_path(fail_if_not_found=True):
        """ Locate docker binary and return its path, or print an error
            and exit the program with sys.exit(1) if not available.
        """
        if SystemInfo.__cached_docker_path != None:
            return SystemInfo.__cached_docker_path
        
        def behaves_like_docker(binary_path):
            output = None
            try:
                output = subprocess.check_output([binary_path, "--version"],
                    stderr=subprocess.STDOUT)
            except subprocess.CalledProcessError as e:
                output = e.output
            output = output.decode("utf-8", "ignore")
            return (output.lower().startswith("docker version "))

        test_names = [ "docker.io", "docker" ]

        for test_name in test_names:
            bin_path = SystemInfo.locate_binary(test_name)
            if bin_path == None:
                continue
            if behaves_like_docker(bin_path):
                return bin_path
        if fail_if_not_found is True:
            print("drudder: error: no docker found. Is it installed?")
            sys.exit(1)
        return None
    
    @staticmethod
    def is_btrfs_subvolume(path):
        """ Check if the given path is a btrfs subvolume. Returns True if
            if it is, or False if not. May print out various warnings if there
            were problems detecting this. May raise a ValueError if the path
            couldn't be properly examined for some reason.
        """
        path = os.path.realpath(path)
        nontrivial_error = "error: failed to map a btrs subvolume "+\
            "to its POSIX path. This seems to be a non-trivial setup."+\
            " You should do your snapshotting manually!!"

        # First, get the containing mount point:
        base_path = os.path.normpath(path + "/../")
        mount = SystemInfo.get_fs_mount_root(base_path)
        if mount == None:
            print("drudder: warning: internal problem: " +\
                "mount point of " +\
                str(base_path) + " was returned as: None")
            details = "cannot check path. Mount point search failed: " +\
                str(path)
            print_msg(nontrivial_error + "\n\nError details: " + details,
                color="red")
            raise ValueError(details)

        # Get btrfs subvolume list:
        output = subprocess.check_output([
            SystemInfo.locate_binary("btrfs"),
            "subvolume", "list", path]).\
            decode("utf-8", "ignore").strip().split("\n")
        for line in output:
            if len(line.strip()) == 0:
                continue
            if not line.startswith("ID ") or line.find(" path ") < 0:
                raise RuntimeError("unexpected btrfs tool output - " + \
                    "maybe incompatible tool version? Please report this." +\
                    " Full output: " + str(output))
            line = line[line.find(" path ")+len(" path "):].strip()
            full_path_guess = mount + line
            if not os.path.exists(full_path_guess):
                if line == "DELETED":
                    continue
                print_msg(nontrivial_error, color="red")
                return False
            if os.path.normpath(os.path.abspath(full_path_guess)) == \
                    os.path.normpath(os.path.abspath(path)):
                try:
                    output = subprocess.check_output([
                        SystemInfo.locate_binary("stat"),
                        "-c", "%i", path]).decode('utf-8', 'ignore').strip()
                except subprocess.CalledProcessError as e:
                    # Stat failed, although btrfs subvolume list lists it!
                    details = "btrfs volume listed by btrfs tool " +\
                        "cannot be stat'ed: " + str(path)
                    print_msg(nontrivial_error + "\n\nError details: " +\
                        details, color="red")
                    raise ValueError(details)
                if output != "256":
                    # Not a subvolume, although btrfs subvolume list lists it!
                    details = "btrfs volume listed by btrfs tool " +\
                        "doesn't appear to be " +\
                        "an actual btrfs volume according to stat: " +\
                         str(path)
                    print_msg(nontrivial_error + "\n\nError details: " +\
                        details, color="red")
                    raise ValueError(details)
                return True
        try:
            output = subprocess.check_output([
                SystemInfo.locate_binary("stat"),
                "-c", "%i", path]).decode('utf-8', 'ignore').strip()
        except subprocess.CalledProcessError as e:
            pass
        if output == "256":
            # Stat says it's a subvolume, although we don't think it is!
            details = "stat reports path as btrfs volume, but " +\
                "we didn't detect respective entry from btrfs tool: " +\
                str(path)
            print_msg(nontrivial_error + "\n\nError details: " + \
                details, color="red")
            raise ValueError(details)
        return False


    @staticmethod
    def docker_compose_path(fail_if_not_found=True):
        """ Locate docker-compose binary and return its path, or exit process
            with error if not available.
        """
        bin_path = SystemInfo.locate_binary("docker-compose")
        if bin_path != None:
            return bin_path
        if fail_if_not_found:
            print("drudder: error: no docker-compose found. " + \
                "Is it installed?")
            sys.exit(1)
        return None

    @staticmethod
    def btrfs_path():
        """ Locate btrfs helper tool binary and return its path, or return
            None if not found.
        """
        bin_path = SystemInfo.locate_binary("btrfs")
        if bin_path != None:
            return bin_path
        return None

    @staticmethod
    def get_fs_mount_root(path):
        """ Find out where the mount point of the filesystem is located of the
            given file path. (e.g. for a path "/home/myuser/somefile"
            located inside a home partition mounted at /home/, this would
            return "/home/") The information is probed using the "df" tool.
        """
        # Make the path absolute and make sure it leads to an existing thing:
        path = os.path.abspath(path)
        if not os.path.exists(path):
            raise ValueError("given path does not exist: " + str(path))

        # If this is a symlink itself, make sure the parent folder is
        # converted to the actual disk path (-> all parent symlinks are
        # resolved to actual disk paths):
        if os.path.islink(path):
            element_name = os.path.basename(os.path.normpath(path))
            parent = os.path.normpath(os.path.join(
                os.path.normpath(path), ".."))
            path = os.path.join(os.path.normpath(parent), element_name)
        else:
            # Not a symlink itself. Simply make sure it's the actual real
            # path on disk (-> all symlinks in the path are resolved):
            path = os.path.realpath(path)

        # Check again to make sure the real disk path is an existing thing:
        if not os.path.exists(path):
            raise ValueError(
                "converted real path does not exist: " + str(path))

        # Run "df" to find the mount point:
        output = subprocess.check_output([
            SystemInfo.locate_binary("df"), path]).\
            decode("utf-8", "ignore").strip()

        # Skip first line:
        if output.find("\n") <= 0:
            raise RuntimeError("failed to parse df output")
        output = output[output.find("\n")+1:]

        # Skip past first entry:
        skip_pos = output.find(" ")
        if skip_pos <= 0 or skip_pos >= len(output):
            raise RuntimeError("failed to parse df output")
        output = output[skip_pos+1:].strip()

        # Skip past all entries not starting with /
        while True:
            fwslash = output.find("/")
            spacepos = output.find(" ")
            if fwslash < 0:
                raise RuntimeError("failed to parse df output")
            if spacepos >= 0 and spacepos < fwslash:
                output = output[spacepos+1:].strip()
                continue
            break

        if not output.startswith("/"):
            raise RuntimeError("failed to parse df output")
        return output

    @staticmethod
    def filesystem_type_at_path(path):
        """ Find out the filesystem a given directory or file is on and return
            the name (e.g. "ext4", "btrfs", ...). The information is probed
            using the "df" tool.
        """
        if not os.path.exists(path):
            raise ValueError("given path does not exist: " + str(path))
        output = subprocess.check_output([
            SystemInfo.locate_binary("df"), path]).\
            decode("utf-8", "ignore")

        # Skip first line:
        if output.find("\n") <= 0:
            raise RuntimeError("failed to parse df output")
        output = output[output.find("\n")+1:]

        # Get first word being the FS root of the path:
        end_pos = output.find(" ")
        if end_pos <= 0:
            raise RuntimeError("failed to parse df output")
        device_of_path = output[:end_pos]
        if device_of_path == "-":
            # We can't find out the filesystem of this path.
            # -> try to find out the parent!
            get_parent = os.path.normpath(path + "/../")
            if get_parent == os.path.normpath(path) or path == "/":
                # We are already at the root.
                return None
            return SystemInfo.filesystem_type_at_path(os.path.normpath(
                path + "/../"))

        output = subprocess.check_output([
            SystemInfo.locate_binary("mount")]).\
            decode("utf-8", "ignore")
        def find_mount_for(device):
            for line in output.split("\n"):
                if not line.startswith(device + " "):
                    continue
                i = len(line) - 1
                while not line[i:].startswith(" type ") and i > 0:
                    i -= 1
                if not line[i:].startswith(" type "):
                    raise RuntimeError("failed to parse mount output")
                fs_type = line[i + len(" type "):].strip()
                if fs_type.find(" ") > 0:
                    fs_type = fs_type[:fs_type.find(" ")].strip()
                return fs_type
            return None
        result = find_mount_for(device_of_path)
        if result == None:
            result = find_mount_for(os.path.realpath(device_of_path))
        if result != None:
            return result
        raise RuntimeError('failed to find according mount entry for: ' +\
            path + " (device path: " + str(device_of_path) + ")")

    @staticmethod
    def btrfs_subvolume_stat_check(path):
        """ Checks whether something that is supposedly a btrfs volume is
            also identified as such by the "stat" tool (returns True) or not
            (returns False).
        """
        output = subprocess.check_output([locate_binary("stat"),
            "-c", "%i", path]).decode('utf-8', 'ignore').strip()
        return (output == "256")

Installer.check_and_install_missing()

yaml_available = False
try:
    import yaml
    yaml_available = True
except ImportError as e1:
    yaml_available = False
    yml_lib_path = YAMLInstallInfo.custom_yaml_install_path()
    if yml_lib_path != None and os.path.exists(yml_lib_path):
        sys.path.insert(0, yml_lib_path + "/lib3/")
        sys.path.insert(0, yml_lib_path + "/lib3/yaml/")
        try:
            import yaml
            yaml_available = True
        except ImportError as e2:
            pass
if not yaml_available:
    print("drudder: error: PyYAML import unexpectedly failed. " +\
        "Please file a bug at " + str(BUG_URL))
    sys.exit(1)

class DoubleLineBreakFormatter(HelpFormatter):
    """ Retains double line breaks/paragraphs """
    def _split_lines(self, text, width):
        return self._fill_text(text, width, "").splitlines(False)

    def _fill_text(self, t, width, indent):
        t = " ".join([s for s in t.replace("\t", " ").strip("\t ").split(" ")\
            if len(s) > 0]).replace("\n ", "\n").replace(" \n", " ")
        ts = re.sub("([^\n])\n([^\n])", "\\1 \\2", t).split("\n\n")
        result = [textwrap.fill(paragraph, width,
            initial_indent=indent, subsequent_indent=indent)\
            for paragraph in ts]
        return "\n\n".join(result)

class DockerComposeYml(object):
    def __init__(self, path, container=None):
        # If path just goes to directory, add file name:
        if os.path.isdir(path):
            path = os.path.join(path, "docker-compose.yml")

        # Remember path:
        self.path = path

        # Load up .yml contents:
        contents = None
        with open(path, "rb") as f:
            contents = f.read().decode("utf-8").\
                replace("\r\n", "\n").\
                replace("\r", "\n").replace("\t", " ")
        self.parsed_obj = yaml.safe_load(contents)

        # Extract desired data:
        self.is_v2 = False
        self._desired_data = self.parsed_obj
        if isinstance(self.parsed_obj, dict) and \
                "version" in self.parsed_obj:
            v = 0
            try:
                v = int(self.parsed_obj["version"])
            except (TypeError, ValueError):
                pass
            if v >= 2:
                self.is_v2 = True
        if container != None: # data requested for specific container:
            self._desired_data = None
            if self.is_v2:
                self._desired_data = None
                if isinstance(self.parsed_obj, dict) and \
                        "services" in self.parsed_obj:
                    if isinstance(self.parsed_obj["services"], dict) and \
                            container in self.parsed_obj["services"]:
                        if isinstance(self.parsed_obj["services"]\
                                [container], dict):
                            self._desired_data = self.parsed_obj\
                                ["services"][container]
            else:
                if isinstance(self.parsed_obj, dict) and \
                        container in self.parsed_obj:
                    if isinstance(self.parsed_obj[container], dict):
                        self._desired_data = self.parsed_obj[container]

    @property
    def data(self):
        return self._desired_data

    @property
    def services(self):
        if not isinstance(self.parsed_obj, dict):
            return dict()
        if self.is_v2:
            if "services" in self.parsed_obj and \
                    isinstance(self.parsed_obj, dict):
                return copy.copy(self.parsed_obj["services"])
            return dict()
        else:
            return copy.copy(self.parsed_obj)
        return dict()

def print_msg(text, service=None, container=None, color="blue"):
    """ Print out a nicely formatted message prefixed with
        [drudder] and/or possibly a service or container name.

        You can specify a signal color, with red and yellow changing the
        displayed message type from INFO to ERROR or WARNING respectively.
    """
    info_msg = "INFO"
    if color == "red":
        info_msg = "\033[1;31mERROR"
    elif color == "yellow":
        info_msg = "\033[1;33mWARNING"
    elif color == "green":
        info_msg = "SUCCESS"

    def color_code():
        part = "\033[1;"
        if color == "blue":
            part += "34"
        elif color == "red":
            part += "31"
        elif color == "yellow":
            part += "33"
        elif color == "green":
            part += "32"
        elif color == "white":
            part += "37"
        return part + "m"

    service_part = ""
    if service != None and len(service) > 0:
        service_part = "\033[0m" + color_code() + service
        if container != None:
            service_part = service_part + "/" + container

    docker_services_part = ""
    if service == None or len(service) == 0:
        docker_services_part = color_code() + "drudder"

    initial_length = len("[drudder")
    if service != None:
        initial_length = len("[" + service)
        if container != None:
            initial_length += len("/" + container)
    initial_length += len("] ") 

    text_color = "\033[0m"
    if color == "yellow" or color == "red":
        text_color += color_code()

    # Split lines according to \n\n:
    lines = [line.strip() for line in text.split("\n\n")]

    # First line with complicated lead up:
    print_text = "\033[0m\033[1m[\033[0m" + docker_services_part + \
        service_part + "\033[0m\033[1m] " + info_msg +\
        " " + text_color
    first_line = True
    for line in lines:
        if first_line:
            print_text += textwrap.fill(line, width=70,
                initial_indent=(" " * initial_length),
                subsequent_indent=(" " * initial_length))[
                initial_length:]
            first_line = False
        else:
            print_text += "\n" + textwrap.fill(line, width=70,
                initial_indent=(" " * initial_length),
                subsequent_indent=(" " * initial_length))
    print_text += "\033[0m"
    print(print_text)

class DataVolumeMount(object):
    """ This represents a docker volume mount with the known information
        about this mount. This is used by the DataVolume class below to
        identify the various places it is mounted on the host's disk
    """
    def __init__(self, host_path=None,
            mount_container=None, mount_container_filesystem_path=None):
        self.host_path = host_path
        self.container = mount_container
        self.mount_container_filesystem_path = mount_container_filesystem_path

    def __repr__(self):
        if self.host_path != None:
            return self.host_path
        return "<unspecified volume mount of " + str(container) + ">"

class DataVolume(object):
    """ This specifies the known information about a data volume. A volume
        can be either with no host directory mount and system-wide/reusable
        with a name, no host directory mount and system-wide/reusable with a
        random id, or with a host directory mount (which means it is usually
        "owned" by just one specific containers).
    """
    def __init__(self, known_host_mount=None, id=None, name=None):
        self.known_host_mount = known_host_mount
        self.id = id
        self.name = None
        self.owning_container = None
        self.owning_container_path = None
        self.specified_in_yml = False

    def __hash__(self):
        return hash(str(self.id) + str(self.owning_container_path) +\
            str(self.known_host_mount))

    def __repr__(self):
        if self.id != None:
            return str(self.id)
        if self.owning_container_path != None:
            return str(self.owning_container_path)
        if self.known_host_mount != None:
            return str(self.known_host_mount)
        return "<DataVolume object with unknown mount and unknown id>"

    def __eq__(self, other):
        if other == None:
            return False
        if not hasattr(other, "id") and not hasattr(other, "name"):
            return False
        if not hasattr(other, "known_host_mount"):
            return False
        if self.id != None and other.id == self.id:
            return True
        if self.known_host_mount != None and \
                self.known_host_mount == other.known_host_mount:
            return True
        if self.owning_container != None and \
                self.owning_container_path != None:
            if self.owning_container == other.owning_container and \
                    os.path.normpath(self.owning_container_path) ==\
                    os.path.normpath(other.owning_container_path):
                return True
        return False

    def _set_owning_container(self, container, container_fs_path=None):
        """ Set the container this volume is associated with. Only for
            internal use. This is called for volumes that are specified as
            host mounts in docker-compose.yml and don't have a proper
            system-wide volume identifier/name for use in other containers.

            DEVELOPER NOTE (Jonas Thiem):
            In theory, a volume that is purely a host directory mount can be
            used by multiple containers of course. However, right now
            drudder only builds up volume information per container, and
            therefore this container-centric approach is sufficient for now.
            However, later this should be changed to allow multiple owning
            containers.
        """
        self.owning_container = container
        if container_fs_path != None:
            self.owning_container_path = container_fs_path

    @property
    def mounts(self):
        """ Return the known places this DataVolume is mounted at. Returns
            a list of DataVolumeMount instances (or an empty list).
        """
        if self.known_host_mount != None:
            if self.owning_container != None:
                return [ DataVolumeMount(host_path=self.known_host_mount,
                    mount_container=self.owning_container,
                    mount_container_filesystem_path=\
                    self.owning_container_path) ]
            else:
                return [ DataVolumeMount(host_path=self.known_host_mount) ]
        elif self.owning_container != None:
            return [ DataVolumeMount(mount_container=self.owning_container,
                mount_container_filesystem_path=\
                self.owning_container_path) ]
        else:
            return []

class ServiceDependency(object):
    """ This class holds the info describing the dependency to another
        service's container.
    """
    def __init__(self, other_service_name, other_service_path,
            other_service_container_name):
        self.service_name = other_service_name
        self.service_path = other_service_path
        self.container_name = other_service_container_name

    @property
    def container(self):
        """ The actual container instance to start/stop the container which
            is the target of this dependency.

            Please note this might be unavailable if the container doesn't
            belong to any known service, in which case accessing this property
            will raise ValueError.
        """
        if self.service_name == None:
            raise ValueError("the service that provides this dependency " +\
                "isn't known")
        return ServiceContainer(self.service_name, self.service_path,
            self.container_name)

    def __repr__(self):
        if self.service_name != None:
            return self.service_name + "/" + self.container_name
        return self.container_name + " (unknown service!!)"

class ServiceContainer(object):
    """ An instance of this class holds the info for a service's container.
        It can be used to e.g. obtain the system-wide docker container name,
        or the directory for the respective docker-compose.yml where
        docker-compose commands can be run.
    """
    def __init__(self, service_name, service_path, container_name,
            image_name=None):
        self.service_name = service_name
        self.service_path = service_path
        self.name = container_name
        self._known_image_name = image_name

    def __repr__(self):
        return self.service_name + "/" + self.name

    def __hash__(self):
        return hash(self.service_name + \
            os.path.normpath(os.path.abspath(self.service_path)) + \
            self.name)

    def __eq__(self, other):
        if other is None:
            return False
        if not hasattr(other, "service_name") or not hasattr(other,
                "service_path") or not hasattr(other, "name"):
            return False
        if other.service_name != self.service_name:
            return False
        if (os.path.normpath(os.path.abspath(self.service_path)) !=
                os.path.normpath(os.path.abspath(other.service_path))):
            return False
        if other.name != self.name:
            return False
        return True

    def __neq__(self, other):
        return not self.__eq__(other)

    @property
    def potentially_lost_volumes(self):
        # Find volumes that will be dangling and not re-attached by
        # docker-compose on container recreation:
        potentially_lost_volumes = []
        for volume in self.volumes:
            if volume.name != None and volume.specified_in_yml:
                # Named volume specified in .yml -> we should fine
                continue
            host_mounted = False
            for mount in volume.mounts:
                if mount.host_path != None:
                    host_mounted = True
                    break
            if host_mounted and volume.specified_in_yml:
                # Host mount specified in .yml -> we should be fine
                continue
            potentially_lost_volumes.append(volume)
        return potentially_lost_volumes

    def launch(self, force_container_recreation=False):
        if self.running:
            return

        # Warn about volumes that might be dangling after recreation
        potentially_lost_volumes = self.potentially_lost_volumes
        if len(potentially_lost_volumes) == 0 or \
                force_container_recreation:
            if len(potentially_lost_volumes) > 0:
                print_msg("some volumes might be potentially dangling, " +\
                    "but container recreation was forced by user",
                    service=self.service.name, container=self.name,
                    color="yellow")
            subprocess.check_call([SystemInfo.docker_compose_path(),
                "rm", "-f", self.name],
                cwd=self.service.service_path)
            subprocess.check_call([SystemInfo.docker_compose_path(),
                "build", self.name],
                cwd=self.service.service_path)
        else:
            for vol in potentially_lost_volumes:
                print_msg("ONLY LIMITED RESTART, CONTAINER WONT BE "+\
                    "UPDATED TO NEWEST IMAGE. " +\
                    "Cannot recreate container safely: " +\
                    "container has a volume that might be lost " +\
                    "or dangling after recreation: "+\
                    "" + str(vol),
                    service=self.service.name,
                    container=self.name, color="yellow")
        subprocess.check_call([SystemInfo.docker_compose_path(),
            "up", "-d", self.name],
            cwd=self.service.service_path)

    def stop(self):
        subprocess.check_call([SystemInfo.docker_compose_path(),
            "stop", self.name], cwd=self.service.service_path)

    @property
    def running(self):
        names = self.service._get_running_service_container_names()
        return (self.name in names)

    @property
    def service(self):
        """ The service this container belongs to. """
        return Service(self.service_name, self.service_path)

    @property
    def default_container_name(self):
        fpath = os.path.normpath(os.path.abspath(self.service_path))
        return (os.path.basename(fpath).replace("-", "")
            + "_" + str(self.name) + "_1")

    @property
    def image_name(self):
        if self._known_image_name != None:
            return self._known_image_name
        return self.default_container_name

    @property
    def current_running_instance_name(self):
        return self.default_container_name

    def _get_active_volume_directories(self, rw_only=False):
        """ Get the volumes active in this container. If the container hasn't
            been started before, this might raise a ValueError since this
            information is obtained via docker inspection of the container.
        """
        try:
            output = subprocess.check_output([SystemInfo.docker_path(),
                "inspect", self.current_running_instance_name],
                stderr=subprocess.DEVNULL)
        except subprocess.CalledProcessError:
            raise ValueError("container not created - you might need to "+\
                "launch it first")
        result = json.loads(output.decode("utf-8", "ignore"))
        volumes_list = []
        if not rw_only:
            if "Volumes" in result[0]:
                if result[0]["Volumes"] != None:
                    for volume in result[0]["Volumes"]:
                        volumes_list.append(volume)
            else:
                if result[0]["Config"]["Volumes"] != None:
                    for volume in result[0]["Config"]["Volumes"]:
                        volumes_list.append(volume)
        if rw_only:
            if "Volumes" in result[0]:
                if not ("VolumesRW" in result[0]):
                    return []
                for volume in result[0]["Volumes"]:
                    if not result[0]["VolumesRW"][volume]:
                        volumes_list.remove(volume)
            else:
                if not ("VolumesRW" in result[0]["Config"]):
                    return []
                for volume in result[0]["Config"]["Volumes"]:
                    if not result[0]["Config"]["VolumesRW"][volume]:
                        volumes_list.remove(volume)
        return volumes_list

    def _map_host_dir_to_container_volume_dir(self, volume_dir):
        """ Attempts to find the volume mount information and return the host
            directory currently mapped to the given container volume path.
        """
        try:
            output = subprocess.check_output([SystemInfo.docker_path(),
                "inspect",
                self.current_running_instance_name],
                stderr=subprocess.DEVNULL)
        except subprocess.CalledProcessError:
            raise ValueError("container not created - you might need to "+\
                "launch it first")
        result = json.loads(output.decode("utf-8", "ignore"))
        for mount in result[0]["Mounts"]:
            if os.path.normpath(mount["Destination"]) == \
                    os.path.normpath(volume_dir):
                return mount["Source"]
        return None

    def _active_volumes(self, rw_only=False):
        """ Get all the active volumes of this container. May return an empty
            or outdated list if the container is stopped.

            Returns a list of tuples (host file system path,
                container filesystem path).
        """

        try:
            return [(self._map_host_dir_to_container_volume_dir(
                volume), volume) \
                for volume in \
                self._get_active_volume_directories(rw_only=rw_only)]
        except ValueError:
            return []

    def _config_specified_volumes(self, rw_only=False):
        """ Attempt to parse and return all volumes used by this container
            from the according docker-compose.yml.

            Returns a list of tuples (host file system path,
                container filesystem path).
        """
        volumes = []
        def parse_volume_line(parts):
            """ Helper function to parse a single volume line """

            # Check if read-only or not:
            rwro = "rw"
            if len(parts) >= 3:
                if "ro" in [item.strip() for item in parts[2].split(",")]:
                    rwro = "ro"

            # Make sure path is absolute:
            if len(parts) >= 2:
                if (parts[0].startswith("/") or parts[0].startswith("./") or
                        parts[0].startswith("../")) \
                        and not os.path.isabs(parts[0]):
                    parts[0] = os.path.join(
                        os.path.realpath(self.service.service_path), parts[0])
                    parts[0] = os.path.normpath(os.path.abspath(parts[0]))

            # Add to list:
            if len(parts) >= 2 and (rwro == "rw" or not rw_only):
                volumes.append((parts[0], parts[1]))

        # Extract volume lines:
        yml = DockerComposeYml(self.service_path, self.name)
        if "volumes" in yml.data:
            for line in yml.data["volumes"]:
                parse_volume_line(line.split(":"))
        return volumes

    def _get_volumes(self, rw_only=False):
        volumes = []
        def add_volume(vol_line, from_yml=False):
            host_mount_path = None
            known_name = None
            if vol_line[0] != None:
                if vol_line[0].startswith("/") or \
                        vol_line[0].startswith("./") or \
                        vol_line[0].startswith("../"):
                    host_mount_path = vol_line[0]
                else:
                    known_name = vol_line[0]
            vol = DataVolume(known_host_mount=host_mount_path,
                id=known_name, name=known_name)
            vol._set_owning_container(self, vol_line[1])
            vol.specified_in_yml = from_yml
            volumes.append(vol)

        volumes_in_yml_by_normpath = set()
        vol_lines = {}
        for vol1 in self._active_volumes(rw_only=rw_only):
            if not vol1[0] in vol_lines or vol_lines[vol1[0]] == None:
                vol_lines[os.path.normpath(vol1[0])] = vol1[1]
        for vol2 in self._config_specified_volumes(rw_only=rw_only):
            if not vol2[0] in vol_lines or vol_lines[vol2[0]] == None:
                vol_lines[os.path.normpath(vol2[0])] = vol2[1]
            volumes_in_yml_by_normpath.add(os.path.normpath(vol2[0]))
        for vol_line_part0 in vol_lines:
            if os.path.normpath(vol_line_part0) in\
                    volumes_in_yml_by_normpath:
                add_volume((vol_line_part0, vol_lines[vol_line_part0]),
                    from_yml=True)
            else:
                add_volume((vol_line_part0, vol_lines[vol_line_part0]))
        return volumes

    @property
    def volumes(self):
        """ Returns a list of DataVolume instances representing all volumes
            which are in any sort of known connection to this container.
        """
        return self._get_volumes(rw_only=False)

    @property
    def rw_volumes(self):
        """ Returns a list of DataVolume instances representing all volumes
            which are in any sort of known connection to this container.
            Limited to all the volumes that are actually writable for the
            container, excluding the read-only ones.
        """
        return self._get_volumes(rw_only=True)

    @property
    def dependencies(self):
        # Collect all external_links and links container references:
        external_links = self.service._external_docker_compose_links(
            self.name)
        internal_links = self.service._internal_docker_compose_links(
            self.name)
        dependencies = []

        # Go through all external links
        for link in external_links:
            link_name = link.partition(":")[0]
            target_found = False
            # See if we can find the target service:
            for service in Service.all():
                for container in service.containers:
                    if (service == self.service and 
                            link_name == container.name) or \
                            link_name == container.default_container_name:
                        target_found = True
                        dependencies.append(ServiceDependency(
                            service.name, service.service_path,
                            container.name))
            if not target_found:
                dependencies.append(ServiceDependency(
                    None, None, link_name))

        # Go through all internal links:
        for link in internal_links:
            link_name = link.partition(":")[0]
            target_found = False
            # See if we can find the target service:
            for container in self.service.containers:
                 if link_name == container.name:
                    target_found = True
                    dependencies.append(ServiceDependency(
                        self.service_name, self.service_path,
                        container.name))
            if not target_found:
                dependencies.append(ServiceDependency(
                    None, None, link_name))
        return dependencies

class Service(object):
    """ This class holds all the info and helper functionality for managing
        a service, whereas a service is a group of containers with one single
        docker-compose.yml stored in a subfolder in the global service
        directory.
    """
    def __init__(self, service_name, service_path):
        self.name = service_name
        self.service_path = service_path

    def __repr__(self):
        return self.name + " service at " + str(self.service_path)

    def __eq__(self, other):
        if not hasattr(other, "name") and not hasattr(other,
                "service_path"):
            return False
        if self.name == other.name:
            if os.path.normpath(os.path.abspath(self.service_path)) == \
                    os.path.normpath(os.path.abspath(other.service_path)):
                return True
        return False

    def __neq__(self, other):
        return not self.__eq__(other)

    def __hash__(self):
        return hash(self.name + "/" + os.path.normpath(
            os.path.abspath(self.service_path)))

    def is_running(self):
        return len(self._get_running_service_container_names()) > 0

    @staticmethod
    def find_by_name(name):
        for service in Service.all():
            if service.name == name:
                return service
        return None

    @staticmethod
    def all_containers():
        result = set()
        for service in Service.all():
            for container in service.containers:
                result.add(container)
        return list(result)

    @staticmethod
    def all():
        """ Get a global list of all detected services.
        """
        services = []
        scanned = set()
        def scan_dir(d):
            """ Scan a given directory for containers. """

            if not os.path.exists(d):
                return

            # Only scan directories:
            if not os.path.isdir(d):
                return

            # Duplicate avoidance:
            normd = os.path.normpath(os.path.abspath(
                os.path.realpath(d)))
            if normd in scanned:
                return
            scanned.add(normd)

            # Scan it:
            d = os.path.abspath(d)
            for f in os.listdir(d):
                if not os.path.isdir(os.path.join(d, f)):
                    continue
                if not os.path.exists(os.path.join((os.path.join(d, f)),
                        "docker-compose.yml")):
                    continue
                services.append(Service(f, 
                    os.path.normpath(os.path.join(d, f))))

        # Schedule some common places for scanning:
        scan_dir(os.getcwd())
        scan_dir("/usr/share/docker-services")
        scan_dir("/srv")
        return services

    def _fix_container_name(self, container_name):
        """ !! BIG HACK !!
            Sometimes docker-compose gives us just a shortened name for a
            container. While I am not fully aware of the algorithm, I assume
            it will usually still be unique. In this function, we try to get
            back the full unshortened name.
        """
        assert(container_name != None)
        for container in self.containers:
            if container.current_running_instance_name == container_name \
                    or container.default_container_name == container_name:
                return container.name
        matched_name = None
        for container in self.containers:
            if container.current_running_instance_name.startswith(
                    container_name):
                if matched_name != None:
                    raise RuntimeError("encountered unexpected non-unique " +\
                        "container label trying to find the full name for "+\
                         "\"" + str(container_name) + "\": variant A: " +\
                        str(matched_name) + ", variant B: " +\
                        str(container.name))
                matched_name = container.name
        return matched_name

    def _get_running_service_container_names(self):
        """ Get all running containers of the given service.
            Returns a list of container ids.
        """
        running_containers = []
        try:
            env = os.environ.copy()
            env["COLUMNS"] = "200"
            output = SystemInfo.check_output_with_isolated_pty([
                SystemInfo.docker_compose_path(), "ps"],
                cwd=self.service_path, stderr=subprocess.STDOUT,
                timeout=10, env=env).\
                decode("utf-8", "ignore")
        except subprocess.CalledProcessError as e:
            output = e.output.decode("utf-8", "ignore")
            if output.find("client and server don't have same version") >= 0:
                print_msg("error: it appears docker-compose is " +\
                    "installed with " +\
                    "a version incompatible to docker.", color="red")
                sys.exit(1)
            raise e
        output = output.\
            replace("\r", "\n").replace("\n\n", "").split("\n")

        skipped_past_dashes = False
        for output_line in output:
            if len(output_line.strip()) == 0:
                continue
            if output_line.startswith("---------"):
                skipped_past_dashes = True
                continue
            output_line = output_line.strip()
            if len(output_line) > 0 and output_line.find(" Up") > 0:
                # this is a running container!
                space_pos = output_line.find(" ")
                running_containers.append(output_line[:space_pos])
        l = [self._fix_container_name(container) \
            for container in running_containers]
        return [name for name in l if name is not None]

    def _internal_docker_compose_links(self, container_name):
        """ Attempt to parse and return all containers referenced as external
            links used by a service from the respective docker-compose.yml of
            that service.
        """
        links = []

        # Get docker-compose.yml data:
        yml = DockerComposeYml(self.service_path, container_name)
        if yml.data == None:
            raise ValueError("no such container found: " +\
                str(container_name))

        # Extract link data:
        if not "links" in yml.data:
            return []
        return [entry.partition(":")[0] for entry in \
            yml.data["links"]]

    def _external_docker_compose_links(self, container_name):
        """ Attempt to parse and return all containers referenced as external
            links used by a service from the respective docker-compose.yml of
            that service.
        """
        external_links = []
        yml = DockerComposeYml(self.service_path, container_name)
        if yml.data == None:
            raise ValueError("no such container found: " +\
                str(container_name))
        if not "external_links" in yml.data:
            return []
        return [entry.partition(":")[0] for entry in \
            yml.data["external_links"]]

    def get_running_containers(self):
        """ Get only the containers of this service which are currently up and
            running.
        """
        running_names = self._get_running_service_container_names()
        running_containers = []
        for container in self.containers:
            if container.name in running_names:
                running_containers.append(container)
        return running_containers

    @property
    def rw_volumes(self):
        volume_set = set()
        for container in self.containers:
            for volume in container.rw_volumes:
                volume_set.add(volume)
        return list(volume_set)

    @staticmethod
    def global_clean_up(ask=True):
        """ This function will check the status of all docker containers, and
            then irrevocably delete all containers that aren't running.
            It will also delete all dangling volumes.
        """
        if ask:
            answer = input("\033[1m!! DANGER !!\033[0m\n"+\
                "This will irrevocably delete all "+\
                "stopped containers. "+\
                "It will also delete all volumes that are neither "+\
                "a host-mounted directory, nor are currently owned by any "+\
                "currently existing container (in short, all dangling "+\
                "volumes).\n\n(Avoid this warning next time " +\
                "with --force)\n\n" +\
                "Are you sure you want to continue? [Enter y/N]")
            if not answer == "y" and not answer == "Y":
                print("drudder: error: cleaning was aborted "+\
                    "by user.", file=sys.stderr)
                sys.exit(1)
        print_msg("cleaning up stopped containers...")
        output = subprocess.check_output([
            SystemInfo.docker_path(), "ps", "-a"])
        output = output.decode("utf-8", "ignore").\
            replace("\r", "\n").\
            replace("\n ", "\n").replace(" \n", "\n").replace("\n\n", "\n")
        while output.find("   ") >= 0:
            output = output.replace("   ", "  ")
        output = output.replace("  ", "\t")
        output = output.replace("\t ", "\t").replace(" \t", "\t")
        output = output.split("\n")
        for output_line in output:
            if len(output_line.strip()) == 0:
                continue
            parts = output_line.split("\t")
            if parts[0] == "CONTAINER ID":
                continue
            if len(parts) < 5 or (not parts[3].endswith("ago")):
                print_msg("WARNING: skipping container " + parts[0] +\
                    ", cannot locate STATUS column")
                continue
            if parts[0].find(" ") >= 0:
                print_msg("WARNING: skipping container with invalid " +\
                    "container id: " + parts[0])
                continue
            if len(parts) == 6 and parts[4].find("_") >= 0:
                parts = parts[:4] + [ '' ] + parts[4:]
            if parts[4] == "" or parts[4].startswith("Exited "):
                print_msg("deleting stopped container " + parts[0] + "...")
                subprocess.check_output([SystemInfo.docker_path(),
                    "rm", parts[0]])
        print_msg("cleaning up unneeded images...")
        subprocess.check_output([SystemInfo.docker_path(), "rmi",
            "$(docker images -aq"], shell=True)
        print_msg("cleaning up dangling volumes...")
        dangling_vols = subprocess.check_output([SystemInfo.docker_path(),
            "volume", "ls", "-qf", "dangling=true"])
        for vol in dangling_vols.splitlines():
            vol = vol.strip()
            if len(vol) == 0:
                continue
            subprocess.check_output([SystemInfo.docker_path(),
                "volume", "rm", vol])

    @property
    def containers(self):
        """ Get all containers specified for the given service's
            docker-compose.yml.
        """
        results = []

        # Assemble results:
        yml = DockerComposeYml(self.service_path)
        for container_name in yml.services:
            if not isinstance(yml.services[container_name], dict):
                continue
            for property_name in yml.services[container_name]:
                value = yml.services[container_name][property_name]
                if property_name == "image":
                    # This container is constructed from an image:
                    image_name = value
                    results.append(ServiceContainer(
                        self.name, self.service_path,
                        container_name,
                        image_name=image_name))
                elif property_name == "build":
                    # Built from a directory with Dockerfile:
                    results.append(ServiceContainer(
                        self.name, self.service_path,
                        container_name))
        return results

class FailedLaunchTracker(object):
    def __init__(self):
        self.access_lock = threading.Lock()
        self.contents = set()

    def __len__(self):
        self.access_lock.acquire()
        result = len(self.contents)
        self.access_lock.release()
        return result

    def __contains__(self, item):
        self.access_lock.acquire()
        result = (item in self.contents)
        self.access_lock.release()
        return result

    def add(self, item):
        self.access_lock.acquire()
        self.contents.add(item)
        self.access_lock.release()

class LaunchThreaded(threading.Thread):
    """ A helper to launch a service and wait for the launch only for a
        limited amount of time, and moving the launch into a background
        thread if it takes too long.
    """
    
    def __init__(self, container, failed_launch_tracker=None,
            force_container_recreation=False, do_on_success=None,
            do_on_failure=None):
        super().__init__()
        self.container = container
        self.failed_launch_tracker = failed_launch_tracker
        self.path = self.container.service.service_path
        self.force_container_recreation = force_container_recreation
        def do_nothing(self):
            pass
        self.do_on_success = do_on_success
        if self.do_on_success is None:
            self.do_on_success = do_nothing
        self.do_on_failure = do_on_failure
        if self.do_on_failure is None:
            self.do_on_failure = do_nothing

    def run(self):
        try:
            # Fix permissions if we have instructions for that:
            perms = Permissions(self.container.service)
            perm_info = perms.get_permission_info_from_yml()
            if ("owner" in perm_info["livedata-permissions"]) \
                    and os.path.exists(os.path.join(
                        self.path, "livedata")):
                owner = perm_info["livedata-permissions"]["owner"]
                try:
                    owner = int(owner)
                except TypeError:
                    # Must be a username.
                    try:
                        owner = getpwnam(owner).pw_uid
                    except KeyError:
                        print_msg("invalid user specified for permissions: "+\
                            "can't get uid for user: " + owner, color="red")
                        raise RuntimeError("invalid user")
                for root, dirs, files in os.walk(os.path.join(self.path, \
                        "livedata")):
                    for f in (dirs + files):
                        fpath = os.path.join(root, f)
                        os.chown(fpath, owner, -1, follow_symlinks=False)

            # Get dependencies and see if they have all been launched:
            waiting_msg = False
            for dependency in self.container.dependencies:
                if not dependency.container.running:
                    if not waiting_msg:
                        waiting_msg = True
                    time.sleep(5)
                    while not dependency.container.running:
                        if self.failed_launch_tracker != None:
                            if dependency.container in \
                                    self.failed_launch_tracker:
                                print_msg("launch aborted due to failed " +\
                                    "dependency launch: " +\
                                    str(dependency),
                                    service=self.container.service.name,
                                    container=self.container.name,
                                    color="red")
                                self.failed_launch_tracker.add(
                                    self.container)
                                self.do_on_failure()
                                return
                        time.sleep(5)

            # Launch the service:
            print_msg("launching...", service=self.container.service.name,
                container=self.container.name, color="blue")
            try:
                self.container.launch(
                    force_container_recreation=\
                    self.force_container_recreation)
                time.sleep(1)
                if not self.container.running:
                    print_msg("failed to launch. (nothing running after " +\
                        "1 second)",\
                        service=self.container.service.name,
                        container=self.container.name, color="red")
                    if self.failed_launch_tracker != None:
                        self.failed_launch_tracker.add(self.container)
                    self.do_on_failure()
                    return
                print_msg("now running.",
                    service=self.container.service.name,
                    container=self.container.name, color="green")
                self.do_on_success()
            except subprocess.CalledProcessError:
                print_msg("failed to launch. (error exit code)",\
                    service=self.container.service.name,
                    container=self.container.name,
                    color="red")
                if self.failed_launch_tracker != None:
                    self.failed_launch_tracker.add(self.container)
                self.do_on_failure()
            except Exception as e:
                print_msg("failed to launch. (unknown error)",\
                    service=self.container.service.name,
                    container=self.container.name,
                    color="red")
                if self.failed_launch_tracker != None:
                    self.failed_launch_tracker.add(self.container)
                self.do_on_failure()
                raise e
        except Exception as e:
            print("UNEXPECTED ERROR", file=sys.stderr)
            print("ERROR: " + str(e))
            traceback.print_exc()

    @staticmethod
    def attempt_launch(container, to_background_timeout=5,
            failed_launch_tracker=None, force_container_recreation=False,
            do_on_success=None, do_on_failure=None):
        """ Launch a given service and wait for it to run for a few seconds.
            If that isn't long enough for it to start running, return
            execution to possibly launch further services while this one is
            still busy launching.
        """

        # Start a new launch thread:
        launch_t = LaunchThreaded(container,
            failed_launch_tracker=failed_launch_tracker,
            do_on_success=do_on_success, do_on_failure=do_on_failure,
            force_container_recreation=force_container_recreation)
        launch_t.start()
        
        # Wait for it to complete:
        launch_t.join(to_background_timeout)
        if launch_t.isAlive():
            # This took too long, run in background:
            return launch_t
        return None

    @staticmethod
    def stop(container):
        """ Stop a service. """
        assert(container != None)
        container.stop()

    @staticmethod
    def wait_for_launches(threads):
        for launch_t in threads:
            if launch_t.isAlive():
                launch_t.join()

class Permissions:
    """ This represents permissions information parsed from a permssion.yml.
        This allows the administrator to specify permissions that should be
        applied to the live data folder (where usually read-write volumes are
        mounted).
    """
    def __init__(self, service):
        self.service = service

    def get_permission_info_from_yml(self):
        """ Get permission info for the given service
        """
        f = None
        try:
            f = open(os.path.join(self.service.service_path,
                "permissions.yml"), "rb")
        except Exception as e:
            return {"livedata-permissions" : {}}
        perm_dict = dict()
        current_area = None
        try:
            contents = f.read().decode("utf-8").\
                replace("\r\n", "\n").\
                replace("\r", "\n").replace("\t", " ")
        finally:
            f.close()

        # Extract permission info from the YAML:
        parsed_obj = yaml.safe_load(contents)
        for k in parsed_obj:
            if k in set(["livedata-permissions"]):
                if isinstance(parsed_obj[k], dict):
                    perm_dict[k] = parsed_obj[k]
            else:
                print_msg("warning: unrecognized permissions.yml " +\
                    "section: " + str(k),
                    service=self.service.name,
                    color="red")

        # Make sure some stuff is present:
        if not "livedata-permissions" in perm_dict:
            perm_dict["livedata-permissions"] = dict()

        return perm_dict

parser = argparse.ArgumentParser(description=textwrap.dedent('''\
    drudder: a tool for managing a larger collection of
    docker-compose.yml-specified container groups simply.'''
    ),
    formatter_class=DoubleLineBreakFormatter)
parser.add_argument("action",
    help=textwrap.dedent('''\
    Possible values:
    
    "list": list all known services.

    "start": start the service specified as argument (or "all" for all).

    "stop": stop the service specified as argument (or "all" for all).

    "restart": restart the service specified as argument (or "all" for all).

    "info": show more detailed info for the given service (or "all for
            all).

    "logs": output the logs of all the docker containers of the service
            specified as argument (or "all" for all).

    "shell": start an interactive shell in the specified service's specified
             subservice. The argument is:
               <service>[/<subservice>]
               e.g.: drudder shell myownservice/datcoolsubservice
             The subservice can be omitted from the argument if the
             docker-compose.yml has just one container/subservice.

    "snapshot": store an atomic snapshot of the live data of the service
                specified as argument (from livedata/) in livedata-snapshots/

    "clean": clean up all stopped containers. THIS IS NOT REVERSIBLE. The
             docker images of course won't be touched.

    "dump-container-info" : dump all sorts of detailed container info as YAML.
                            Mainly useful if you want to process the combined
                            data computed by drudder with another tool
                            of yours.
    ''')

    )
parser.add_argument("argument", nargs="*", help="argument(s) to given action")
parser.add_argument("--version", help="show version and quit",
    default=False, action="store_true",
    dest="show_version")
parser.add_argument("--force",
    default=False, action="store_true",
    help="Can be used to override various safety warnings. Consult the "+\
        "respective warning prompted by an action to understand the "+\
        "consequences",
    dest="force")
if len(" ".join(sys.argv[1:]).strip()) == 0:
    parser.print_help()
    sys.exit(1)
for arg in sys.argv[1:]:
    if arg == "--version" or arg == "-v" or arg == "-V":
        print("drudder version " + str(TOOL_VERSION))
        sys.exit(0)
args = parser.parse_args()

ensure_docker = SystemInfo.docker_path()
ensure_docker_compose = SystemInfo.docker_compose_path()

class Snapshots(object):
    def __init__(self, service):
        self.service = service

    def check_running_snapshot_transaction(self):
        if os.path.exists(os.path.join(
                self.service.service_path, ".drudder-snapshot.lock")):
            output = subprocess.check_output(
                "ps aux | grep drudder | grep -v grep | wc -l",
                shell=True).decode("utf-8", "ignore")
            if output.strip() != "1":
                # Another copy still running??
                return True
            print_msg("warning: stale snapshot lock found but no process " +\
                "appears to be left around, removing.",
                color="yellow", service=self.service.name)
            # No longer running, remove file:
            os.remove(os.path.join(self.service.service_path,
                ".drudder-snapshot.lock"))
        return False

    @staticmethod
    def btrfs_tool_check():
        # Make sure the btrfs tool is working:
        if SystemInfo.btrfs_path() == None:
            print_msg("error: btrfs tool not found. " +\
                "Are btrfs-progs installed?",
                color="red")
            sys.exit(1)
        output = None
        try:
            output = subprocess.check_output([SystemInfo.btrfs_path(),
                "--version"],
                stderr=subprocess.STDOUT).decode("utf-8", "ignore")
        except subprocess.CalledProcessError as e:
            output = e.output.decode("utf-8", "ignore")
        if not output.lower().startswith("btrfs-progrs ") and \
                not output.lower().startswith("btrfs-progs ") and \
                not output.lower().startswith("btrfs "):
            print_msg("error: btrfs tool returned unexpected string. Are " +\
                "btrfs-progrs installed and working?",
                color="red")
            print_msg("Full btrfs tool output was: " + str(output))
            sys.exit(1)

    def subvolume_readiness_check(self, print_errors=True):
        """ Check if the given service is ready for snapshotting or still
            needs btrfs subvolume conversion. Print a warning if not.
        """
        fs = SystemInfo.filesystem_type_at_path(
            self.service.service_path)
        if fs != "btrfs":
            return False

        self.btrfs_tool_check()

        if os.path.exists(os.path.join(self.service.service_path,
                "livedata")):
            try:
                if not SystemInfo.is_btrfs_subvolume(os.path.join(
                        self.service.service_path, "livedata"))\
                        and len(self.service.rw_volumes) > 0:
                    if self.service.is_running():
                        if print_errors:
                            print_msg(
                                "the livedata/ dir of this service will " +\
                                "still need to be converted to " +\
                                "a subvolume to enable snapshots.\n" + \
                                "Fix it by doing this:\n" + \
                                "1. Stop the service with: drudder "+\
                                    "stop " +\
                                    self.service.name + "\n" + \
                                "2. Snapshot the service once with: " +\
                                    "drudder "+\
                                    "snapshot " + self.service.name + "\n",
                                service=self.service.name, color="yellow")
                    else:
                        if print_errors:
                            print_msg("the livedata/ dir of " +\
                                "this service still " +\
                                "needs conversion to btrfs subvolume.\n" +\
                                "Fix it by snapshotting it once with: " +\
                                "drudder "+\
                                "snapshot " + self.service.name + "\n",
                                service=self.service.name, color="yellow")
                    return False
            except ValueError:
                print_msg("there was a problem. btrfs snapshotting won't " +\
                          "work as intended.", \
                          service=self.service.name, color="red")
                return False
        # Everything seems fine so far.
        return True

    def do(self):
        """ Make a backup of the live data of the service.
        """

        self.btrfs_tool_check()

        # Make sure no snapshot is already in progress:
        if self.check_running_snapshot_transaction():
            print_msg("error: snapshot already in progress. " +\
                "try again later", service=self.service.name,
                color="red")
            print_msg("remove .drudder-snapshot.lock if you " +\
                "are sure that is incorrect", service=self.service.name)
            return False

        print_msg("considering for snapshot...",
            service=self.service.name, color="blue")

        # Check which volumes this service has:
        rw_volumes = set()
        for container in self.service.containers:
            for volume in container.rw_volumes:
                rw_volumes.add(volume)
        rw_volumes = list(rw_volumes)
        if len(rw_volumes) == 0:
            print_msg("service has no read-write volumes, nothing to do.",
                service=self.service.name, color="blue")
            return True
        
        # Check if we have livedata/:
        if not os.path.exists(os.path.join(
                self.service.service_path, "livedata")):
            print_msg("error: service has read-write volumes, " + \
                "but no livedata/ " +\
                "folder. Fix this to enable snapshots",
                service=self.service.name,
                color="red")
            return False

        # Check if we have any volumes which are actually in livedata/:
        empty_snapshot = True
        for volume in rw_volumes:
            for mount in volume.mounts:
                if mount.container == None:
                    continue
                if mount.container.service != self.service:
                    continue
                if mount.host_path == None:
                    # This volume mount is not a host mount!!
                    print_msg("warning: volume " + str(volume) + \
                        " used by " + str(mount.container) +\
                        " is NOT a host mount in livedata/" +\
                        " and won't be covered by the snapshot",
                        service=self.service.name, color="yellow")
                relpath = os.path.relpath(
                    os.path.realpath(mount.host_path),
                    os.path.realpath(os.path.join(
                    self.service.service_path, "livedata")),
                )
                if relpath.startswith(os.pardir + os.sep):
                    # This volume mount is not in livedata/!
                    print_msg("warning: volume " + str(volume) + \
                        " used by " + str(mount.container) +\
                        " is a host mount that is NOT mounted in" +\
                        " the livedata/ folder" +\
                        " and won't be covered by the snapshot: " +\
                        str(mount),
                        service=self.service.name, color="yellow")
                else:
                    empty_snapshot = False
        if empty_snapshot:
            print_msg("this snapshot would be empty because no read-write " +\
                "volumes are mounted to livedata/ - skipping.",
                service=self.service.name, color="blue")
            return True

        # Check if filesystem of livedata/ is actually btrfs:
        fs = SystemInfo.filesystem_type_at_path(
            os.path.join(self.service.service_path, "livedata"))
        if fs != "btrfs":
            print_msg("error: livedata/ has other filesystem " + str(fs) + \
                ", should be btrfs!")
            return fs

        actual_path = os.path.realpath(self.service.service_path)
        livedata_renamed_dir = os.path.join(
            actual_path, ".livedata-predeletion-renamed")
        livedata_dir = os.path.join(
            actual_path, "livedata")
        snapshot_dir = os.path.join(
            actual_path, ".btrfs-livedata-snapshot")
        tempvolume_dir = os.path.join(
            actual_path, ".btrfs-livedata-temporary-volume")
        tempdata_dir = os.path.join(
            actual_path, ".livedata-temporary-prevolume-copy")

        # Make sure the livedata/ dir is a btrfs subvolume:    
        if self.service.is_running():
            if not SystemInfo.is_btrfs_subvolume(livedata_dir):
                print_msg("error: can't do btrfs subvolume " +\
                    "conversion because "+\
                    "service is running. The first snapshot is " +\
                    "required to " +\
                    "be done when the service is stopped.",
                    service=self.service.name, color="red")
                return False

        lock_path = os.path.join(self.service.service_path,
            ".drudder-snapshot.lock")

        # Check there is still no transaction running:
        if self.check_running_snapshot_transaction():
            print_msg("error: snapshot already in progress. " +\
                "try again later", service=self.service.name,
                color="red")
            print_msg("remove .drudder-snapshot.lock if you are " +\
                "sure this is incorrect", service=self.service.name)
            return False

        # Add a transaction lock:
        transaction_id = str(uuid.uuid4())
        with open(lock_path, "wb") as f:
            f.write(transaction_id.encode("utf-8"))
        
        # Wait a short amount of time so other race condition writes will
        # be finished with a very high chance:
        time.sleep(0.5)

        # Verify we got the transaction lock:
        contents = None
        with open(lock_path, "rb") as f:
            contents = f.read().decode("utf-8", "ignore")
        if contents.strip() != transaction_id:
            print_msg("error: mid-air snapshot collision detected!! " + \
                "Did you call the script twice?",
                service=self.service.name, color="red")
            return False

        # Make sure the .livedata-predeletion-renamed isn't there:
        if os.path.exists(livedata_renamed_dir):
            if not os.path.exists(livedata_dir):
                print_msg("warning: .livedata-predeletion-renamed/ " + \
                    "is present and no livedata/ folder." +\
                    "Moving it back...",
                    service=self.service.name, color="yellow")
                shutil.move(livedata_renamed_dir, livedata_dir)
                assert(not os.path.exists(livedata_renamed_dir))
            else:
                print_msg("error: .livedata-predeletion-renamed/ " + \
                    "is still there, indicating a previously aborted " +\
                    "run, but livedata/ is also still around. " +\
                    "Please figure out which one you want to keep, and " +\
                    "delete one of the two.", service=self.service.name,
                    color="red")
                sys.exit(1)

        # Make sure the .livedata-temporary-prevolume-copy directory is unused:
        if os.path.exists(tempdata_dir):
            print_msg("warning: .livedata-temporary-prevolume-copy/ " + \
                "already present! " +\
                "This is probably a leftover from a previously " + \
                "aborted attempt. Will now attempt to delete it...",
                service=self.service.name, color="yellow")
            shutil.rmtree(tempdata_dir)
            assert(not os.path.exists(tempdata_dir))

        # Make sure the btrfs snapshot path is unused:
        if os.path.exists(snapshot_dir):
            if SystemInfo.btrfs_subvolume_stat_check(snapshot_dir):
                print_msg("warning: .btrfs-livedata-snapshot/ " \
                    + "already present! " \
                    + "This is probably a leftover from a previously " + \
                    "aborted attempt. Will now attempt to delete it...",
                    service=self.service.name, color="yellow")
                subprocess.check_output([SystemInfo.btrfs_path(),
                    "subvolume",
                    "delete", snapshot_dir])
                assert(not os.path.exists(snapshot_dir))
            else:
                print_msg("error: .btrfs-livedata-snapshot/ already " +\
                    "present, " \
                    + "but it is not a btrfs snapshot!! I don't know how " +\
                    "to deal with this, aborting.",
                    service=self.service.name, color="red")
                return False

        # Make sure the temporary btrfs subvolume path is unused:
        if os.path.exists(tempvolume_dir):
            print_msg("warning: .btrfs-livedata-temporary-volume/ already " +\
                "present! " \
                + "This is probably a leftover from a previously " + \
                "aborted attempt. Will now attempt to delete it...",
                service=self.service.name, color="yellow")
            output = subprocess.check_output([SystemInfo.btrfs_path(),
                "subvolume",
                "delete", tempvolume_dir])
            assert(not os.path.exists(tempvolume_dir))

        # If this isn't a btrfs subvolume, we will need to fix that first:
        if not SystemInfo.is_btrfs_subvolume(livedata_dir):
            print_msg("warning: initial subvolume conversion required. "+\
                "DON'T TOUCH livedata/ WHILE THIS HAPPENS!!",
                service=self.service.name, color="yellow")
            try:
                output = subprocess.check_output([SystemInfo.btrfs_path(),
                    "subvolume",
                    "create", tempvolume_dir])
            except Exception as e:
                os.remove(lock_path)
                raise e
            assert(SystemInfo.is_btrfs_subvolume(tempvolume_dir))

            # Copy all contents:
            assert(not os.path.exists(tempdata_dir))
            try:
                shutil.copytree(os.path.realpath(livedata_dir), tempdata_dir, symlinks=True)
            except shutil.Error as e:
                # Check for errors we care about:
                relevant_errors = []
                for err in e.args[0]:
                    src, dst, msg = err
                    if str(msg).startswith("[Errno 6]"):
                        # This occurs with Unix socekts. Check if it is one:
                        mode = os.stat(src).st_mode
                        if stat.S_ISSOCK(mode):
                            continue # It is. Skip it!
                    # This is an unknown error we most likely care about:
                    relevant_errors.append(err)
                if len(relevant_errors) > 0:
                    e.args[0] = relevant_errors
                    raise e

            assert(os.path.exists(tempdata_dir))
            for f in os.listdir(tempdata_dir):
                orig_path = os.path.join(tempdata_dir, f)
                new_path = os.path.join(tempvolume_dir, f)
                shutil.move(orig_path, new_path)

            # Do a superficial check if we copied all things:
            copy_failed = False
            for f in os.listdir(tempvolume_dir):
                if not os.path.exists(os.path.join(livedata_dir, f)):
                    copy_failed = True
                    break
            for f in os.listdir(livedata_dir):
                if not os.path.exists(os.path.join(tempvolume_dir, f)):
                    copy_failed = True
                    break
            if copy_failed:
                print_msg("error: files of old livedata/ directory and "+\
                    "new subvolume do not match. Did things get changed "+\
                    "during the process??",
                    service=self.service.name, color="red")
                return False

            # Remove old livedata/ dir:
            propagate_interrupt = None
            while True:
                try:
                    shutil.move(livedata_dir, livedata_renamed_dir)
                    shutil.move(tempvolume_dir, livedata_dir)
                    shutil.rmtree(livedata_renamed_dir)
                    break
                except KeyboardInterrupt as e:
                    propagate_interrupt = e
                    continue
            if propagate_interrupt != None:
                raise propagate_interrupt
            print_msg("conversion of livedata/ to btrfs subvolume complete.",
                service=self.service.name)

        snapshots_dir = os.path.join(self.service.service_path,
            "livedata-snapshots")

        # Create livedata-snapshots/ if not present:
        if not os.path.exists(snapshots_dir):
            os.mkdir(snapshots_dir)

        # Go ahead and snapshot:
        print_msg("initiating btrfs snapshot...",
            service=self.service.name)
        output = subprocess.check_output([SystemInfo.btrfs_path(),
            "subvolume", "snapshot",
            "-r", "--", livedata_dir, snapshot_dir])
        
        # Copy snapshot to directory:
        now = datetime.datetime.now()
        snapshot_base_name = str(now.year)
        if now.month < 10:
            snapshot_base_name += "0"
        snapshot_base_name += str(now.month)
        if now.day < 10:
            snapshot_base_name += "0"
        snapshot_base_name += str(now.day)
        snapshot_base_name += "-"
        if now.hour < 10:
            snapshot_base_name += "0"
        snapshot_base_name += str(now.hour)
        if now.minute < 10:
            snapshot_base_name += "0"
        snapshot_base_name += str(now.minute)
        if now.second < 10:
            snapshot_base_name += "0"
        snapshot_base_name += str(now.second)
        snapshot_name = snapshot_base_name + "00"
        i = 1
        while os.path.exists(os.path.join(snapshots_dir, snapshot_name)):
            snapshot_name = snapshot_base_name
            if i < 10:
                snapshot_name += "0"
            snapshot_name += str(i)
            i += 1
        snapshot_specific_dir = os.path.join(snapshots_dir,
            snapshot_name)
        print_msg("copying to " + snapshot_specific_dir,
            service=self.service.name)
        shutil.copytree(snapshot_dir, snapshot_specific_dir, symlinks=True)
        subprocess.check_output([SystemInfo.btrfs_path(), "subvolume",
            "delete", snapshot_dir])
        assert(not os.path.exists(snapshot_dir))
        print_msg("snapshot complete.", service=self.service.name,
            color="green")

        # Remove lock file:
        assert(os.path.exists(lock_path) and not os.path.isdir(lock_path))
        os.remove(lock_path)
        assert(not os.path.exists(lock_path))

        return True

class TargetsParser(object):
    """ A helper class to parse user input and turn it into container or
        services lists.
    """
    @staticmethod
    def split_targets(targets):
        # Split up the targets:
        return targets.strip().split(" ")

    @staticmethod
    def get_containers(targets, print_error=False):
        while targets.find("  ") >= 0:
            targets.replace("  ", " ")
        result = set()

        targets = TargetsParser.split_targets(targets)

        # Go through all targets in the list:
        for target in targets:
            negated = False
            if target.startswith("+"):
                target = target[1:]
            elif target.startswith("-"):
                target = target[1:]
                negated = True

            # Specific treatment of the "all" keyword:
            if target == "all":
                for service in Service.all():
                    for container in service.containers:
                        if not negated:
                            result.add(container)
                        else:
                            try:
                                result.remove(container)
                            except KeyError:
                                pass
                continue

            # Examine the current service/container entry:
            service_name = target.partition("/")[0]
            service = Service.find_by_name(service_name)
            if service == None:
                if print_error:
                    print("drudder: error: " + \
                        "no such service found: " + str(service_name),
                        file=sys.stderr)
                return None

            # See if a specific container is specified or jst all of them:
            container_name = target.partition("/")[2]
            if len(container_name) == 0: # all containers:
                containers = service.containers
                if len(containers) == 0:
                    print_msg("warning: specified service has no " +\
                        "containers", color="yellow", service=service.name)
            else: # a specific container. find it by name:
                containers = []
                for service_container in service.containers:
                    if service_container.name == container_name:
                        containers = [ service_container ]
                        break
                # Check if the container was found by name or not:
                if len(containers) == 0:
                    if print_error:
                        print("drudder: error: " + \
                            "no such container for service \"" +\
                            str(service_name) + "\" found: " +\
                            str(container_name),
                            file=sys.stderr)
                    return None
            # Add/remove all containers collected by this entry:
            for container in containers:
                if not negated:
                    result.add(container)
                else:
                    try:
                        result.remove(container)
                    except KeyError:
                        pass
        return list(result)

    @staticmethod
    def get_services(targets, print_error=False):
        while targets.find("  ") >= 0:
            targets.replace("  ", " ")
        result = set()
        targets = TargetsParser.split_targets(targets)

        # Go through all targets in the list:
        for target in targets:
            negated = False
            if target.startswith("+"):
                target = target[1:]
            elif target.startswith("-"):
                target = target[1:]
                negated = True

            # Specific treatment of the "all" keyword:
            if target == "all":
                for service in Service.all():
                    if not negated:
                        result.add(service)
                    else:
                        try:
                            result.remove(service)
                        except KeyError:
                            pass
                return list(result)
            service = Service.find_by_name(target.partition("/")[0])
            if service == None:
                if print_error:
                    print("drudder: error: " + \
                        "no such service found: " + str(
                        target.partition("/")[0]),
                        file=sys.stderr)
                return None
            if not negated:
                result.add(service)
            else:
                try:
                    result.remove(service)
                except KeyError:
                    pass
        return list(result)

class ContainerLinkDependencyNode(object):
    """ A node in the dependency graph of container dependencies.
        Has incoming and outgoing link edges, and has an associated container.
    """
    def __init__(self, container, incoming_links, outgoing_links, graph):
        self.incoming_links = incoming_links
        self.outgoing_links = outgoing_links
        self.container = container
        self.graph = graph

    def __repr__(self):
        return "<ContainerLinkDependencyNode " + str(self.container) +\
            " (" +\
            ", ".join([str(self.container) + " -> " + str(link.container)\
                for link in self.outgoing_links]) + ")>"

    def __hash__(self):
        return hash(str(self.container.name))

    def __eq__(self, other):
        if other == None:
            return False
        if not hasattr(other, "container") or \
                not hasattr(other, "incoming_links") or \
                not hasattr(other, "outgoing_links") or \
                not hasattr(other, "graph"):
            return False
        if other.container == self.container:
            if other.graph != self.graph:
                return False
            return True
        return False

    def __neq__(self, other):
        return not self.__eq__(other)

    def fulfills_dependencies(self, containers):
        nodes = [self.graph[container] for container in running_containers]
        for outgoing_link in self.outgoing_links:
            if not outgoing_link in nodes:
                return False
        return True

    def is_depending_on(self, containers):
        nodes = [self.graph[container] for container in running_containers]
        for outgoing_link in self.outgoing_links:
            if outgoing_link in nodes:
                return True
        return False

    def is_dependency_of(self, containers):
        nodes = [self.graph[container] for container in running_containers]
        for incoming_link in self.outgoing_links:
            if incoming_link in nodes:
                return True
        return False

class DoAlongDependencyEdges(object):
    """ This helper class operates on the graph provided by a
        ContainerLinkDependencyResolution object.

        It constructs a subgraph according to the following rules:

        - the graph will be made of the specified initial_containers list,
          and then gradually grown along all the outgoing edges or,
          alternatively with along_incoming=True, along all the incoming
          edges to the maximum extent

        You can then yield containers in this subgraph in the partial order
        laid out by the connections it was grown along, starting with the root
        nodes, then their children, etc.

        This allows you to apply a function to all yielded containers in
        order, e.g. launching them.

        See the iterators DoAlongDependencyEdges.unprocessed_containers() or
        DoAlongDependencyEdges.failed_containers() for details on how the
        containers of this subgraph can be yielded.
    """
    def __init__(self, dependency_resolution_object,
            initial_containers,
            along_incoming=False, expand_initial_set=True,
            reverse_yield_order=False):
        self.access_lock = threading.Lock()

        self.expand_initial_set = expand_initial_set
        self.along_incoming = along_incoming
        self.graph = dependency_resolution_object.graph
        self.containers = initial_containers
        self.start_set = set()
        for container in initial_containers:
            self.start_set.add(self.graph[container])
        self.marked_done = set()
        self.marked_failed = set()
        self.yielded_nodes = set()
        self.yielded_failed_nodes = set()
        self.reverse_yield_order = reverse_yield_order

        # Grow to the relevant subgraph which can be possibly returned:
        expand_queue = queue.Queue()
        self.subgraph = {}
        for container in initial_containers: # queue up initial containers
            self.subgraph[container] = self.graph[container]
            expand_queue.put(self.subgraph[container])
        if expand_initial_set:
            while not expand_queue.empty(): # crawl through graph and grow it
                expand_node = expand_queue.get()
                expanded_nodes = []
                if along_incoming:
                    expanded_nodes = expand_node.incoming_links
                else:
                    expanded_nodes = expand_node.outgoing_links
                for expanded_node in expanded_nodes:
                    if not expanded_node.container in self.subgraph:
                        self.subgraph[expanded_node.container] = expanded_node
                        expand_queue.put(expanded_node)

    def __iter__(self):
        return self

    def get_next_candidates(self):
        """ Internal function. Don't call before obtaining access lock!!

            Returns a set of candidates that can currently be returned as
            unprocessed nodes. Ignores which ones have already been returned
            by the iterator, but it ensures only those reachable through
            success nodes are actually returned.
        """
        start_nodes = set()
        if not self.reverse_yield_order:
            # Get root nodes in relevant sub graph:
            for node in self.subgraph.values():
                if self.along_incoming:
                    if len([node for node in node.outgoing_links\
                            if node in self.subgraph.values()]) == 0:
                        start_nodes.add(node)
                else:
                    if len([node for node in node.incoming_links\
                            if node in self.subgraph.values()]) == 0:
                        start_nodes.add(node)
            if len(start_nodes) == 0:
                raise RuntimeError("invalid graph, no root nodes present")
        else:
            # Get leaf nodes in relevant sub graph:
            for node in self.subgraph.values():
                if self.along_incoming:
                    if len([node for node in node.incoming_links\
                            if node in self.subgraph.values()]) == 0:
                        start_nodes.add(node)
                else:
                    if len([node for node in node.outgoing_links\
                            if node in self.subgraph.values()]) == 0:
                        start_nodes.add(node)
            if len(start_nodes) == 0:
                raise RuntimeError("invalid graph, no leaf nodes present")

        # Prepare some stuff for gradually crawling the graph:
        examine_queue = queue.Queue()
        def get_successors(node):
            if self.along_incoming:
                if not self.reverse_yield_order:
                    return node.incoming_links
                else:
                    return node.outgoing_links
            else:
                if not self.reverse_yield_order:
                    return node.outgoing_links
                else:
                    return node.incoming_links
        def get_predecessors(node):
            if self.along_incoming:
                if not self.reverse_yield_order:
                    return node.outgoing_links
                else:
                    return node.incoming_links
            else:
                if not self.reverse_yield_order:
                    return node.incoming_links
                else:
                    return node.outgoing_links
        for node in start_nodes:
            examine_queue.put(node)

        # Start advancing through graph to next unprocessed nodes:
        seen = set()
        candidates = []
        while not examine_queue.empty():
            next_node = examine_queue.get()
            if not next_node in self.marked_done and \
                    not next_node in self.marked_failed:
                # This node is unprocessed. Check if all predecessors are
                # actually marked as done so we can return it:
                predecessors = get_predecessors(next_node)
                reachable = True
                for predecessor in predecessors:
                    if not predecessor.container in self.subgraph:
                        continue
                    if not predecessor in self.marked_done:
                        # Nope, at least one predecessor isn't done yet.
                        reachable = False
                        break
                    if predecessor in self.marked_failed:
                        # Whoops, this should also be marked failed.
                        self.marked_failed.add(next_node)
                        reachable = False
                        break
                if reachable:
                    candidates.append(next_node)
            else:
                # This node is either failed or done/succeeded. See which:
                if not next_node in self.marked_failed:
                    # It's a succeeded node, therefore look at the successors:
                    for successor in get_successors(next_node):
                        if not successor.container in self.subgraph:
                            continue
                        if not successor in seen:
                            seen.add(successor)
                            examine_queue.put(successor)

        # Return assembled candidates:
        return candidates

    def mark_success(self, container):
        """ Mark a container as succeeded. This opens up all the direct
            dependencies of this container to be returned from
            unprocessed_containers() as next unprocessed containers to be
            taken care of.
        """
        self.access_lock.acquire()
        self.marked_done.add(self.graph[container])
        self.access_lock.release()

    def mark_failure(self, container):
        """ Mark a container as failed. No container depending on this one
            will be considered for yielding for unprocessed_containers()
            anymore.
        """
        self.access_lock.acquire()
        self.marked_failed.add(self.graph[container])
        self.access_lock.release()

    def _next_unprocessed_node(self):
        """ Note: internal function, use unprocessed_nodes() iterator instead.

            Get the next node that is still unprocessed.
            
            Calling this function continuously will gradually yield all
            unprocessed nodes that are obtainable (see
            unprocessed_containers() for details), and None if there is
            currently no unprocessed node that can be returned.
        """

        self.access_lock.acquire()
        # Get all the candidates:
        candidates = self.get_next_candidates()

        # Check which one we haven't already returned:
        actual_candidates = []
        for candidate in candidates:
            if not candidate in self.yielded_nodes:
                actual_candidates.append(candidate)

        # If no real candidate remains, return None:
        if len(actual_candidates) == 0:
            self.access_lock.release()
            return None

        # Pick a random choice of the remaining candidates:
        yielded_node = random.choice(actual_candidates)
        self.yielded_nodes.add(yielded_node)
        result = yielded_node
        self.access_lock.release()
        return result

    def _all_nodes_processed(self):
        """ Check if all nodes are either marked as success or failure.
            Returns True if all are marked, False if some are still unmarked.
        """
        result = True
        self.access_lock.acquire()

        def get_predecessors(node):
            if self.along_incoming:
                if not self.reverse_yield_order:
                    return node.outgoing_links
                else:
                    return node.incoming_links
            else:
                if not self.reverse_yield_order:
                    return node.incoming_links
                else:
                    return node.outgoing_links

        # Check for completely unmarked nodes:
        for node in self.subgraph.values():
            if not node in self.marked_failed and \
                    not node in self.marked_done:
                # Make sure to propagate failures, eventually:
                predecessors = get_predecessors(node) 
                for predecessor in predecessors:
                    if predecessor in self.marked_failed:
                        self.marked_failed.add(node)
                        break

                # Stop since we found an unmarked node:
                result = False
                break

        self.access_lock.release()
        return result

    def unprocessed_containers(self):
        """ This function returns an iterator which yields the items according
            to the order specified in the DoAlongDependencyEdges class
            description.

            However, it introduces two additional criteria (while maintaing
            the order implicated by the subgraph):

            - a container can only be yielded as soon as all the direct
              predecessors are marked as "succeeded" with mark_success().

            - all containers where any direct or indirect predecessors were
              marked as "failed" with mark_failure() will be ignored and not
              yielded at all.

            If containers cannot be yielded because the first criterion
            isn't fulfilled and they weren't discarded through the second
            criterion yet and if all containers that could have been yielded
            so far have been yielded, the iterator will hang and wait for
            this situation to be resolved through further mark_success()/
            mark_failure() calls.

            As a result, this iterator will eventually hang unless you make
            sure to eventually mark all returned items with "mark_success" or
            "mark_failure". If you fail to do that, the iterator will remain
            stuck.
        """

        class UnprocessedContainersIterator(object):
            def __init__(self, doalongobj):
                self.doalongobj = doalongobj

            def __iter__(self):
                return self

            def __next__(self):
                skipped = True
                while skipped:
                    skipped = False

                    # Get next node or wait until we can get it:
                    node = self.doalongobj._next_unprocessed_node()
                    while node == None and \
                            not self.doalongobj._all_nodes_processed():
                        time.sleep(0.2)
                        node = self.doalongobj._next_unprocessed_node()
                    if node == None:
                        raise StopIteration

                    # Make sure we only expand beyond initial set if we were
                    # supposed to do that:
                    if not self.doalongobj.expand_initial_set and \
                            not node.container in self.doalongobj.containers:
                        # Skip this, it would expand beyond initial set.
                        skipped = True
                        continue
                    break
                return node.container
        return UnprocessedContainersIterator(self)

    def failed_containers(self):
        """ This function returns an iterator which yields containers
            in no particular order which fulfill the following criterion:

            - containers which have been marked as "failed" or where any
              direct or indirect predecessors were marked as "failed" with
              mark_failure() will be yielded

            If containers have neither met by this criterion, nor been marked
            as succeeded and if all containers that could have been yielded so
            far have been yielded already, this iterator will hang and wait
            for this situation to be resolved through further mark_success()/
            mark_failure() calls.

            As a result, this iterator will eventually hang unless you make
            sure to eventually mark all returned items with "mark_success" or
            "mark_failure". If you fail to do that, the iterator will remain
            stuck.
        """
        raise NotImplementedError("not implemented at this point")

class ContainerLinkDependencyResolution(object):
    """ This class builds a graph based on the container.dependencies (which
        are themselves constructed from the docker links of each container).

        This graph can then be used with DoAlongDependencyEdges to do things
        according to the dependency order.
    """
    def __init__(self, containers):
        self.containers = containers
        self.graph = dict()

        # Add all containers as nodes without arcs:
        for container in self.containers:
            if not container in self.graph:
                self.graph[container] = ContainerLinkDependencyNode(
                    container, [], [], self.graph)

        # Go through containers again and add arcs:
        node_added = True
        while node_added:
            node_added = False
            for container in self.containers:
                source_node = self.graph[container]
                for dependency in container.dependencies:
                    dep_container = None
                    try:
                        dep_container = dependency.container
                    except ValueError:
                        print("drudder: error: dependency for " +\
                            str(container) + " is not in known services, " +\
                            "can't resolve dependency chain: " +\
                            str(dependency), file=sys.stderr)
                        sys.exit(1)

                    # Make sure the target for our new arc is in the graph:
                    if not dep_container in self.graph:
                        self.graph[dep_container] = \
                            ContainerLinkDependencyNode(
                            dep_container, [], [], self.graph)
                        node_added = True

                    # Obtain target node ref:
                    target_node = self.graph[dep_container]

                    # Add arcs in both directions, if any is missing:
                    if not target_node in source_node.incoming_links:
                        source_node.outgoing_links.append(target_node)
                    if not source_node in target_node.outgoing_links:
                        target_node.incoming_links.append(source_node)
                if node_added:
                    break
        # Done! Graph complete

    def print_graph_debug(self):
        print("Graph:")
        seen = set()
        for container in self.graph:
            node = self.graph[container]
            for outgoing in node.outgoing_links:
                assert(node in outgoing.incoming_links)
                print(str(node.container) + " -> " + str(outgoing.container))
                seen.add(node.container)
                seen.add(outgoing.container)
        for container in self.graph:
            if not container in seen:    
                print(str(container))
        print("End of Graph.")

class ContainerStatusInfo(object):
    """ A class to compute a dictionary of all sorts of extra information for
        a container. Used by the "info" command.
    """
    def __init__(self, container):
        self.container = container

    def get(self, ordered=False):
        dict_class = dict
        if ordered:
            dict_class = OrderedDict
        info = dict_class()
        info["Canonical docker container name"] = \
            self.container.default_container_name 
        info["Owning service"] = OrderedDict()
        info["Owning service"]["Name"] = self.container.service.name
        info["Owning service"]["Location"] = \
            self.container.service.service_path
        info["Running"] = self.container.running
        info["Dependencies"] = OrderedDict()
        resolution = ContainerLinkDependencyResolution(
            Service.all_containers())
        info["Dependencies"]["Pre-Start"] = []
        pre_start = \
            DoAlongDependencyEdges(resolution, [self.container],
            along_incoming=False, reverse_yield_order=True)
        for container in pre_start.unprocessed_containers():
            if container == self.container:
                pre_start.mark_success(container)
                continue
            info["Dependencies"]["Pre-Start"].append(
                container)
            pre_start.mark_success(container)
        info["Dependencies"]["Pre-Stop-Post-Restart"] = []
        pre_stop = \
            DoAlongDependencyEdges(resolution, [self.container],
            along_incoming=True, reverse_yield_order=True)
        for container in pre_stop.unprocessed_containers():
            if container == self.container:
                pre_stop.mark_success(container)
                continue
            info["Dependencies"]["Pre-Stop-Post-Restart"].append(
                container)
            pre_stop.mark_success(container)

        # Collect volumes:
        potentially_lost = self.container.potentially_lost_volumes
        info["Volumes"] = list()
        for volume in self.container.volumes:
            vol_info = dict_class()
            if volume.id != None:
                vol_info["Id"] = str(volume.id)
            if volume.name != None:
                vol_info["Name"] = volume.name
                vol_info["Unnamed"] = False
            else:
                vol_info["Unnamed"] = True
            vol_info["Specified in YAML"] = volume.specified_in_yml
            if volume in potentially_lost:
                vol_info["Potentially lost on container recreation"] = True
            mounts = volume.mounts
            if len(mounts) > 0:
                vol_info["Mounts"] = list()
                for mount in mounts:
                    mount_info = dict_class() 
                    if mount.host_path != None:
                        mount_info["Host mount path"] = mount.host_path
                    if mount.mount_container_filesystem_path != None:
                        mount_info["Container mount path"] =\
                            mount.mount_container_filesystem_path
                    vol_info["Mounts"].append(mount_info)
            info["Volumes"].append(vol_info)
        return info

def main():
    if not yaml_available:
        yaml_error()
        sys.exit(1)

    parser = argparse.ArgumentParser(description=textwrap.dedent('''\
        drudder: a tool for managing a larger collection of
        docker-compose.yml-specified container groups simply.'''
        ),
        formatter_class=DoubleLineBreakFormatter)
    parser.add_argument("action",
        help=textwrap.dedent('''\
        Possible values:
        
        "list": list all known services.

        "start": start the service specified as argument (or "all" for all).

        "stop": stop the service specified as argument (or "all" for all).

        "restart": restart the service specified as argument (or "all" for all).

        "info": show more detailed info for the given service (or "all for
                all).

        "logs": output the logs of all the docker containers of the service
                specified as argument (or "all" for all).

        "shell": start an interactive shell in the specified service's specified
                 subservice (parameters: <service> <subservice>) - the subservice
                 is optional if the docker-compose.yml has just one
                 container/subservice.

        "snapshot": store an atomic snapshot of the live data of the service
                    specified as argument (from livedata/) in livedata-snapshots/

        "clean": clean up all stopped containers. THIS IS NOT REVERSIBLE. The
                 docker images of course won't be touched.

        "dump-container-info" : dump all sorts of detailed container info as YAML.
                                Mainly useful if you want to process the combined
                                data computed by drudder with another tool
                                of yours.
        ''')

        )
    parser.add_argument("argument", nargs="*",
        help="argument(s) to given action")
    parser.add_argument("--version", help="show version and quit",
        default=False, action="store_true",
        dest="show_version")
    parser.add_argument("--force",
        default=False, action="store_true",
        help="Can be used to override various safety warnings. Consult the "+\
            "respective warning prompted by an action to understand the "+\
            "consequences",
        dest="force")
    if len(" ".join(sys.argv[1:]).strip()) == 0:
        parser.print_help()
        sys.exit(1)
    for arg in sys.argv[1:]:
        if arg == "--version" or arg == "-v" or arg == "-V":
            print("drudder version " + str(TOOL_VERSION))
            sys.exit(0)
    args = parser.parse_args()

    ensure_docker = SystemInfo.docker_path()
    ensure_docker_compose = SystemInfo.docker_compose_path()


    def unknown_action(hint=None):
        """ Print an error that the given action to drudder is invalid,
            with a possible hint to suggest another action.
        """
        print("drudder: error: unknown action: " + \
            args.action, file=sys.stderr)
        if hint != None:
            print("Did you mean: " + str(hint) + "?")
        sys.exit(1)

    # Ensure the docker main service is running:
    error_output = None
    try:
        subprocess.check_output([SystemInfo.docker_path(), "ps"],
            stderr=subprocess.STDOUT)
    except subprocess.CalledProcessError as e:
        error_output = e.output.decode("utf-8", "ignore")
    if error_output != None:
        # Old-style error message:
        if error_output.find("dial unix") >= 0 and \
                error_output.find("no such file or directory") >= 0:
            print("drudder: error: " + \
                "docker daemon appears to be not running." +\
                " Please start it and ensure it is reachable.")
            sys.exit(1)
        # Newer error message:
        elif error_output.find("Cannot connect to the Docker daemon") >= 0:
            print("drudder: error: " + \
                "docker daemon appears to be not running." +\
                " Please start it and ensure it is reachable.")
            sys.exit(1)
        else:
            print("drudder: error: " + \
                "there appears to be some unknown problem with " + \
                "docker! (test run of \"docker ps\" returned error code)")
            sys.exit(1)

    # Check if services are btrfs ready, and give warning if not:
    if args.action != "snapshot" and args.action != "info":
        for service in Service.all():
            snapshots = Snapshots(service)
            snapshots.subvolume_readiness_check()

    # --- Main handling of actions here:

    if args.action == "list":
        all_services = Service.all()
        print("\033[1mService list (" + str(len(all_services)) +\
            " service(s)):\033[0m")
        for service in all_services:
            state = ""
            running_names = service._get_running_service_container_names()
            all_names = [container.name for container in service.containers]
            if len(all_names) == 0:
                state = "\033[1;33mservice has no containers" +\
                    "\033[0m"
            elif len(running_names) == len(all_names):
                state = "\033[1;32mrunning\033[0m"
            elif len(running_names) > 0:
                state = "\033[1;33mpartial (running: " +\
                    ", ".join(running_names) + ", not running: " +\
                    ", ".join([name for name in all_names\
                        if name not in running_names]) + ")\033[0m"
            else:
                state = "\033[1;31mstopped\033[0m"
            print("\033[0m  - \033[1m" + service.name + "\033[0m (" + \
                service.service_path + "): " + state)
    elif args.action == "help":
        parser.print_help()
        sys.exit(1)
    elif args.action == "logs":
        if len(args.argument) == 0:
            print("drudder: error: please specify the name " + \
                "of the service for which docker logs shold be printed, "+\
                "or \"all\"", file=sys.stderr)
            sys.exit(1)
        containers = TargetsParser.get_containers(" ".join(args.argument),
            print_error=True)
        if containers == None:
            sys.exit(1)
        for container in containers:
            print_msg("printing log of container " + str(container),
                service=container.service.name, color='blue')
            try:
                retcode = subprocess.call([SystemInfo.docker_path(), "logs",
                        container.current_running_instance_name],
                        stderr=subprocess.STDOUT)
                if retcode != 0:
                    raise subprocess.CalledProcessError(
                        retcode, " ".join([SystemInfo.docker_path(), "logs"]))
            except subprocess.CalledProcessError:
                print_msg("failed printing logs. " +\
                    "Maybe container has no logs yet?",
                    service=container.service.name,
                    container=container.name, color='yellow')
                pass
    elif args.action == "rebuild":
        if len(args.argument) == 0:
            print("drudder: error: please specify the name " + \
                "of the service for which an interactive shell " +\
                "should be started",
                file=sys.stderr)
            sys.exit(1)
        containers = TargetsParser.get_containers(" ".join(args.argument),
            print_error=True)
        if containers == None:
            sys.exit(1)
        for container in containers:
            if container.running:
                print_msg("cannot safely recreate container, " +\
                    "one or more of the specified " +\
                    "containers is/are currently running: " +\
                    str(", ".join([
                        str(container) for container in containers])),
                    color="red")
                print("drudder: error: aborted rebuilding")
                sys.exit(1)
        some_failed = False
        for container in containers:
            print_msg("rebuilding container with no cache",
                service=container.service.name, container=container.name,
                color="blue")
            try:
                subprocess.check_call([SystemInfo.docker_compose_path(),
                    "build",
                    "--no-cache", "--pull", container.name],
                    cwd=container.service.service_path)
            except subprocess.CalledProcessError as e:
                some_failed = True
                print_msg("Build failure (exit code " +\
                    str(e.returncode) + ")", color="red")
        if some_failed:
            print_msg("Rebuilding completed with errors.", color="red")
            sys.exit(1)
        print_msg("Rebuilding complete.", color="green")
        sys.exit(0)
    elif args.action == "shell":
        if len(args.argument) == 0:
            print("drudder: error: please specify the name " + \
                "of the service for which an interactive " +\
                "shell should be started",
                file=sys.stderr)
            sys.exit(1)
        containers = TargetsParser.get_containers(" ".join(args.argument),
            print_error=True)
        if containers == None:
            sys.exit(1)
        if len(containers) != 1:
            print("drudder: error: this command can only be used " + \
                "on a single container, but the given argument \"" +\
                " ".join(args.argument) +\
                "\" matches multiple " +\
                "containers: " +\
                ", ".join([str(container) for container in containers]),
                file=sys.stderr)
            sys.exit(1)
        if containers[0].running:
            cname = containers[0].current_running_instance_name
            print_msg("attaching to running container " + str(cname),
                service=containers[0].service.name,
                color="blue")
            subprocess.call([SystemInfo.docker_path(), "exec", "-t", "-i",
                    str(cname), "/bin/bash"],
                stderr=subprocess.STDOUT)
        else:
            print_msg("launching container " + str(containers[0]) + \
                " with shell",
                service=containers[0].service.name,
                color="blue")
            image_name = containers[0].image_name
            subprocess.call([SystemInfo.docker_compose_path(), "build",
                containers[0].name], cwd=containers[0].service.service_path)
            subprocess.call([SystemInfo.docker_compose_path(), "run",
                containers[0].name, "/bin/bash"],
                cwd=containers[0].service.service_path)
    elif args.action == "start" or args.action == "restart":
        if len(args.argument) == 0:
            print("drudder: error: please specify the name " + \
                "of the service to be started, or \"all\"", file=sys.stderr)
            sys.exit(1)
        containers = TargetsParser.get_containers(" ".join(args.argument),
            print_error=True)
        if containers == None:
            sys.exit(1)
        if len(containers) == 0:
            sys.exit(0)

        resolution = ContainerLinkDependencyResolution(
            Service.all_containers())

        tracker = FailedLaunchTracker()
        scheduled_action = "restart"
        if args.action == "start":
            scheduled_action = "start"

        # Stop all indirect dependencies and the containers themselves:
        restart_dependencies = set()
        if scheduled_action == "restart":
            unreversed_stop_before_restart = \
                DoAlongDependencyEdges(resolution, containers,
                along_incoming=True)
            stop_before_restart = []
            for container in \
                    unreversed_stop_before_restart.unprocessed_containers():
                stop_before_restart.append(container)
                unreversed_stop_before_restart.mark_success(container)
            stop_before_restart = list(reversed(stop_before_restart))
            for container in stop_before_restart:
                if not container in containers:
                    print_msg("stopping... " +\
                        "(this container is depending on 1+ " +\
                        "of the container(s) scheduled for restart)",
                        service=container.service.name,
                        container=container.name,
                        color="blue")
                    restart_dependencies.add(container)
                else:
                    print_msg("stopping... " +\
                        "(this container was scheduled for " +\
                        scheduled_action + ")",
                        service=container.service.name,
                        container=container.name,
                        color="blue")
                LaunchThreaded.stop(container)

        # Helper function to launch a service:
        threads = []
        def start_container(container, is_last=False,
                do_on_failure=None, do_on_success=None):
            if container.running:
                if container in containers:
                    print_msg("already running. (this container was " +\
                            "scheduled for " +\
                            scheduled_action + ")",
                        service=container.service.name,\
                        container=container.name,
                        color="green")
                elif container in restart_dependencies:
                    print_msg("already running. " +\
                            "(this container was " +\
                            "an external dependency on the " +\
                            scheduled_action +\
                            "ed containers) - " +\
                            "weird, didn't we stop it before??",
                        service=container.service.name,\
                        container=container.name,
                        color="yellow")
                else:
                    print_msg("already running. (this container is " +\
                            "a dependency of a container scheduled for " +\
                            scheduled_action + ")",
                        service=container.service.name,\
                        container=container.name,
                        color="green")
                if do_on_success != None:
                    do_on_success()
                return
            if not is_last:
                t = LaunchThreaded.attempt_launch(container,
                    failed_launch_tracker=tracker,
                    force_container_recreation=(args.force is True),
                    do_on_failure=do_on_failure,
                    do_on_success=do_on_success)
            else:
                t = LaunchThreaded.attempt_launch(container,
                    failed_launch_tracker=tracker,
                    to_background_timeout=None,
                    force_container_recreation=(args.force is True),
                    do_on_failure=do_on_failure,
                    do_on_success=do_on_success)
            if t != None:
                threads.append(t)

        def mark_success_func(net, container):
            return lambda: net.mark_success(container)

        def mark_failure_func(net, container):
            return lambda: net.mark_failure(container)

        # Start the dependencies of our container launch set:
        start_dependency_containers = \
            DoAlongDependencyEdges(resolution, containers,
            along_incoming=False, expand_initial_set=True,
            reverse_yield_order=True)
        for container in start_dependency_containers.unprocessed_containers():
            if container in containers: # not a dependency
                start_dependency_containers.mark_success(container)
                continue
            # Launch it:
            start_container(container, is_last=False,
                do_on_failure=mark_failure_func(
                    start_dependency_containers, container),
                do_on_success=mark_success_func(
                    start_dependency_containers, container))

        # Start everything again:
        start_containers = \
            DoAlongDependencyEdges(resolution, set(containers).union(\
                restart_dependencies),
                along_incoming=False, expand_initial_set=False,
                reverse_yield_order=True)
        for container in start_containers.unprocessed_containers():
            start_container(container, is_last=False,
                do_on_failure=mark_failure_func(
                    start_containers, container),
                do_on_success=mark_success_func(
                    start_containers, container))

        # Wait until launches are finished:
        LaunchThreaded.wait_for_launches(threads)
        if len(tracker) > 0:
            print("drudder: error: some launches failed.",
                file=sys.stderr)
            sys.exit(1)
        else:
            sys.exit(0)
    elif args.action == "stop":
        if len(args.argument) == 0:
            print("drudder: error: please specify the name " + \
                "of the service to be stopped, or \"all\"", file=sys.stderr)
            sys.exit(1)
        containers = TargetsParser.get_containers(" ".join(args.argument),
            print_error=True)
        if containers == None:
            sys.exit(1)
        for container in containers:
            assert(container != None)
            if container.running:
                print_msg("stopping...", service=container.service.name,
                    container=container.name,
                    color="blue")
                LaunchThreaded.stop(container)
                print_msg("stopped.", service=container.service.name,
                    container=container.name, color="green")
            else:
                print_msg("not currently running.",
                    service=container.service.name,
                    container=container.name,
                    color="blue")
        sys.exit(0)
    elif args.action == "snapshot":
        if len(args.argument) == 0:
            print("drudder: error: please specify the name " + \
                "of the service to be snapshotted, or \"all\"",
                file=sys.stderr)
            sys.exit(1)
        services = TargetsParser.get_services(" ".join(args.argument),
            print_error=True)
        return_error = False
        for service in services:
            fs = SystemInfo.filesystem_type_at_path(service.service_path)
            if fs != "btrfs":
                print_msg("cannot snapshot service. filesystem " +\
                    "is " + fs + ", would need to be btrfs",
                    service=service.name, color="red")
                return_error = True
                continue
            snapshots = Snapshots(service)
            if not snapshots.do():
                return_error = True
        if return_error:
            print("drudder: error: some snapshots failed.",
                file=sys.stderr)
            sys.exit(1)
        else:
            sys.exit(0)
    elif args.action == "info":
        if len(args.argument) == 0:
            print("drudder: error: please specify the name " + \
                "of the service or container to print info for, " +\
                "or \"all\"", file=sys.stderr)
            sys.exit(1)
        containers = TargetsParser.get_containers(" ".join(args.argument),
            print_error=True)
        if containers == None:
            sys.exit(1)
        def print_info(key, value=None, color=None, bold=False,
                no_line_break=False):
            if hasattr(value, "append"):
                if len(value) == 0:
                    value = "<empty list>"
                else:
                    value = ", ".join([str(item) for item in value])
            if bold:
                t = "\033[1m" + key
            else:
                t = key
            if value == None:
                if bold:
                    t += "\033[0m"
                print(t)
                return
            if (len(value) > 25 or value.find("\n") >= 0) and \
                    not no_line_break:
                value = "\n  " + "\n  ".join(
                    [line for line in value.split("\n")])
            if bold:
                t += "\033[0m: "
            else:
                t += ": "
            if color == "red":
                t += "\033[31m\033[1m" + value
            elif color == "yellow":
                t += "\033[33m\033[1m" + value
            elif color == "green":
                t += "\033[32m\033[1m" + value
            elif color == "blue":
                t += "\033[34m\033[1m" + value
            else:
                t += value
            if color != None:
                t += "\033[0m"
            print(t)
        first = True
        for container in containers:
            if first:
                first = False
            else:
                print("")
            print_info("Info for", str(container), bold=True,
                no_line_break=True)
            print("-" * (len("Info for: ") + len(str(container))))
            info = ContainerStatusInfo(container).get()
            if info["Running"]:
                print_info("Running", "yes", color="green")
            else:
                print_info("Running", "no", color="red")
            print_info("Canonical docker container name",
                info["Canonical docker container name"])
            print_info("Configuration file",
                os.path.join(container.service.service_path,
                "docker-compose.yml"))
            snapshots = Snapshots(container)
            if not snapshots.subvolume_readiness_check():
                print_info("Live data snapshot support",
                    "no",
                    color="red")
                print("  Hint: try \"drudder snapshot " +\
                    str(container.service.name) + "\" for details")
            else:
                print_info("Live data snapshot support", "ok", color="green")
            print("This container depends on "+\
                "(ensured to run if this one starts):")
            l = info["Dependencies"]["Pre-Start"]
            if len(l) == 0:
                print("  <no dependencies>")
            else:
                for item in l:
                    print(" - " + str(item))
            print("Other containers depending on this " +\
                "(restarted along with this one):")
            l = info["Dependencies"]["Pre-Stop-Post-Restart"]
            if len(l) == 0:
                print("  <no dependencies>")
            else:
                for item in l:
                    print(" - " + str(item))
            have_potentially_lost_volumes = False
            for volume in info["Volumes"]:
                if "Potentially lost on container recreation" in volume:
                    if volume["Potentially lost on container recreation"] \
                            is True:
                        have_potentially_lost_volumes = True
                        break
            if have_potentially_lost_volumes:
                potentially_lost = container.potentially_lost_volumes
                if len(potentially_lost) > 0:
                    print("\033[33m\033[1mWarning: some volumes might be " +\
                        "lost on container recreation:\n         "+\
                        ", ".join([str(vol) for vol in potentially_lost]) +\
                        "\n" +\
                        "         Make sure to specify them in your " +\
                            "docker-compose.yml!\033[0m")
        sys.exit(0)
    elif args.action == "dump-container-info":
        if len(args.argument) == 0:
            print("drudder: error: please specify the name " + \
                "of the service or container to print info for, " +\
                "or \"all\"", file=sys.stderr)
            sys.exit(1)
        containers = TargetsParser.get_containers(" ".join(args.argument),
            print_error=True)
        if containers == None:
            sys.exit(1)
        for container in containers:
            info = ContainerStatusInfo(container).get(ordered=True)
            print("# --- Container: " + str(container))
            print("\"" + str(container) + "\":")
            def serialize(item, indent=2):
                t = ""
                if isinstance(item, dict) or isinstance(item, OrderedDict):
                    for k in item:
                        t = t + " " * indent + k + ":"
                        t2 = serialize(item[k], indent=2)
                        if t2.find("\n") >= 0:
                            if t2.endswith("\n"):
                                t2 = t2[:-1]
                            t = t + "\n" + \
                                "\n".join([" " * (indent) + line for line in \
                                t2.split("\n")]) + "\n"
                        else:
                            t = t + " " + t2[2:] + "\n"
                elif isinstance(item, list):
                    for value in item:
                        t2 = serialize(value, indent=(indent))
                        t2 = t2.lstrip()
                        if t2.endswith("\n"):
                            t2 = t2[:-1]
                        t = t + "- " +\
                            t2 + "\n"
                else:
                    return " " * indent + str(item)
                return t
            print(serialize(info))
        sys.exit(0)
    elif args.action == "clean":
        Service.global_clean_up(args.force != True)
    else:
        unknown_action()

if __name__ == "__main__":
    main()<|MERGE_RESOLUTION|>--- conflicted
+++ resolved
@@ -212,7 +212,6 @@
 import traceback
 import uuid
 
-<<<<<<< HEAD
 class YAMLInstallInfo(object):
     @staticmethod
     def test_for_yaml():
@@ -476,19 +475,10 @@
             if path_to_dc != None:
                 # docker-compose is already installed, nothing to do.
                 return
-=======
+
 # Only import this on Unix systems:
 if platform.system().lower() != "windows":
     import stat
-
-yaml_available = False
-try:
-    import yaml
-    yaml_available = True
-except ImportError:
-    yaml_available = False
-    pass
->>>>>>> 931dda91
 
 class SystemInfo(object):
     """ This class provides system info of various sorts about the installed
